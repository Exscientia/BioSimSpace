import math
import numpy as np
import pytest
import pandas as pd
import shutil

from pathlib import Path

import BioSimSpace.Sandpit.Exscientia as BSS

from BioSimSpace.Sandpit.Exscientia.Align import decouple
from BioSimSpace.Sandpit.Exscientia.FreeEnergy import Restraint
from BioSimSpace.Sandpit.Exscientia.Units.Angle import radian
from BioSimSpace.Sandpit.Exscientia.Units.Energy import kcal_per_mol, kj_per_mol
from BioSimSpace.Sandpit.Exscientia.Units.Length import angstrom
from BioSimSpace.Sandpit.Exscientia.Units.Pressure import bar
from BioSimSpace.Sandpit.Exscientia.Units.Temperature import kelvin
from BioSimSpace.Sandpit.Exscientia.Units.Time import picosecond
from BioSimSpace.Sandpit.Exscientia.Units.Volume import nanometer3

from tests.Sandpit.Exscientia.conftest import (
    url,
    has_alchemlyb,
    has_alchemtest,
    has_amber,
    has_gromacs,
    has_openff,
    has_pyarrow,
)


@pytest.fixture(scope="session")
def system():
    """Re-use the same molecuar system for each test."""
    return BSS.IO.readMolecules(["tests/input/ala.top", "tests/input/ala.crd"])


@pytest.fixture(scope="session")
def perturbable_system():
    """Re-use the same perturbable system for each test."""
    return BSS.IO.readPerturbableSystem(
        f"{url}/complex_vac0.prm7.bz2",
        f"{url}/complex_vac0.rst7.bz2",
        f"{url}/complex_vac1.prm7.bz2",
        f"{url}/complex_vac1.rst7.bz2",
    )


@pytest.mark.skipif(
    has_gromacs is False or has_pyarrow is False,
    reason="Requires GROMACS and pyarrow to be installed.",
)
def test_minimise(system):
    """Test a minimisation protocol."""

    # Create a short minimisation protocol.
    protocol = BSS.Protocol.Minimisation(steps=100)

    # Run the process, check that it finished without error, and returns a system.
    run_process(system, protocol)


@pytest.mark.skipif(
    has_gromacs is False or has_pyarrow is False,
    reason="Requires GROMACS and pyarrow to be installed.",
)
@pytest.mark.parametrize("restraint", ["backbone", "heavy", "all", "none"])
def test_equilibrate(system, restraint):
    """Test an equilibration protocol."""

    # Create a short equilibration protocol.
    protocol = BSS.Protocol.Equilibration(
        runtime=BSS.Types.Time(0.001, "nanoseconds"), restraint=restraint
    )

    # Run the process, check that it finished without error, and returns a system.
    run_process(system, protocol)


@pytest.mark.skipif(
    has_gromacs is False or has_pyarrow is False,
    reason="Requires GROMACS and pyarrow to be installed.",
)
def test_heat(system):
    """Test a heating protocol."""

    # Create a short heating protocol.
    protocol = BSS.Protocol.Equilibration(
        runtime=BSS.Types.Time(0.001, "nanoseconds"),
        temperature_start=BSS.Types.Temperature(0, "kelvin"),
        temperature_end=BSS.Types.Temperature(300, "kelvin"),
    )

    # Run the process, check that it finished without error, and returns a system.
    run_process(system, protocol)


@pytest.mark.skipif(
    has_gromacs is False or has_pyarrow is False,
    reason="Requires GROMACS and pyarrow to be installed.",
)
def test_cool(system):
    """Test a cooling protocol."""

    # Create a short heating protocol.
    protocol = BSS.Protocol.Equilibration(
        runtime=BSS.Types.Time(0.001, "nanoseconds"),
        temperature_start=BSS.Types.Temperature(300, "kelvin"),
        temperature_end=BSS.Types.Temperature(0, "kelvin"),
    )

    # Run the process, check that it finished without error, and returns a system.
    run_process(system, protocol, extra_options={"verlet-buffer-tolerance": "2e-07"})


@pytest.mark.skipif(
    has_gromacs is False or has_pyarrow is False,
    reason="Requires GROMACS and pyarrow to be installed.",
)
def test_production(system):
    """Test a production protocol."""

    # Create a short production protocol.
    protocol = BSS.Protocol.Production(runtime=BSS.Types.Time(0.001, "nanoseconds"))

    # Run the process, check that it finished without error, and returns a system.
    run_process(system, protocol)


@pytest.mark.skipif(
    has_gromacs is False or has_pyarrow is False,
    reason="Requires GROMACS and pyarrow to be installed.",
)
def test_vacuum_water(system):
    """Regression test for ensuring the water topology is swapped for vacuum simulations."""

    # Create a short production protocol.
    protocol = BSS.Protocol.Minimisation(steps=100)

    # Create a new system using the first two molecules of 'system'.
    # This will be an alanine-dipeptide and water in vacuum.
    new_system = (system[0] + system[1]).toSystem()

    # Run the process, check that it finished without error, and returns a system.
    run_process(system, protocol)


@pytest.mark.skipif(
    has_gromacs is False or has_pyarrow is False,
    reason="Requires GROMACS and pyarrow to be installed.",
)
@pytest.mark.parametrize("restraint", ["backbone", "heavy"])
def test_restraints(perturbable_system, restraint):
    """Regression test for correct injection of restraint file into GROMACS topology."""

    # Create an equilibration protocol with backbone restraints.
    protocol = BSS.Protocol.Equilibration(restraint=restraint)

    # Create the simulation process.
    process = BSS.Process.Gromacs(perturbable_system, protocol)


@pytest.mark.skipif(
    has_gromacs is False or has_pyarrow is False,
    reason="Requires GROMACS and pyarrow to be installed.",
)
def test_write_restraint(system, tmp_path):
    """Test if the restraint has been written in a way that could be processed
    correctly.
    """
    ligand = ligand = BSS.IO.readMolecules(
        [f"{url}/ligand01.prm7.bz2", f"{url}/ligand01.rst7.bz2"]
    ).getMolecule(0)
    decoupled_ligand = decouple(ligand)
    l1 = decoupled_ligand.getAtoms()[0]
    l2 = decoupled_ligand.getAtoms()[1]
    l3 = decoupled_ligand.getAtoms()[2]
    ligand_2 = BSS.IO.readMolecules(
        [f"{url}/ligand04.prm7.bz2", f"{url}/ligand04.rst7.bz2"]
    ).getMolecule(0)
    r1 = ligand_2.getAtoms()[0]
    r2 = ligand_2.getAtoms()[1]
    r3 = ligand_2.getAtoms()[2]
    system = (decoupled_ligand + ligand_2).toSystem()

    restraint_dict = {
        "anchor_points": {"r1": r1, "r2": r2, "r3": r3, "l1": l1, "l2": l2, "l3": l3},
        "equilibrium_values": {
            "r0": 7.84 * angstrom,
            "thetaA0": 0.81 * radian,
            "thetaB0": 1.74 * radian,
            "phiA0": 2.59 * radian,
            "phiB0": -1.20 * radian,
            "phiC0": 2.63 * radian,
        },
        "force_constants": {
            "kr": 10 * kcal_per_mol / angstrom**2,
            "kthetaA": 10 * kcal_per_mol / (radian * radian),
            "kthetaB": 10 * kcal_per_mol / (radian * radian),
            "kphiA": 10 * kcal_per_mol / (radian * radian),
            "kphiB": 10 * kcal_per_mol / (radian * radian),
            "kphiC": 10 * kcal_per_mol / (radian * radian),
        },
    }
    restraint = Restraint(
        system, restraint_dict, 300 * kelvin, restraint_type="Boresch"
    )

    # Create a short production protocol.
    protocol = BSS.Protocol.Production(runtime=BSS.Types.Time(0.0001, "nanoseconds"))

    # Run the process and check that it finishes without error.
    run_process(system, protocol, restraint=restraint, work_dir=str(tmp_path))
    with open(tmp_path / "test.top", "r") as f:
        assert "intermolecular_interactions" in f.read()


def run_process(system, protocol, **kwargs):
    """Helper function to run various simulation protocols."""

    # Initialise the GROMACS process.
    process = BSS.Process.Gromacs(system, protocol, name="test", **kwargs)

    # Only run on a single MPI rank.
    process.setArg("-ntmpi", 1)

    # Start the GROMACS simulation.
    process.start()

    # Wait for the process to end.
    process.wait()

    # Make sure the process didn't error.
    assert not process.isError()

    # Make sure that we get a molecular system back.
    assert process.getSystem() is not None


@pytest.mark.skipif(
    has_gromacs is False or has_pyarrow is False or has_alchemtest is False,
    reason="Requires GROMACS, alchemtest, and pyarrow to be installed.",
)
class TestGetRecord:
    @staticmethod
    @pytest.fixture()
    def setup(perturbable_system):
        from alchemtest.gmx import load_ABFE

        protocol = BSS.Protocol.FreeEnergy(
            runtime=BSS.Types.Time(60, "picosecond"),
            timestep=BSS.Types.Time(4, "femtosecond"),
            report_interval=200,
        )
        process = BSS.Process.Gromacs(perturbable_system, protocol)
        shutil.copyfile(
            "tests/Sandpit/Exscientia/output/gromacs.edr",
            process.workDir() + "/gromacs.edr",
        )
        shutil.copyfile(
            load_ABFE().data["ligand"][0],
            process.workDir() + "/gromacs.xvg",
        )
        process.saveMetric()
        return process

    @pytest.mark.parametrize(
        "func,time_series,value,unit",
        [
            ("getStep", True, 0, 1),
            ("getStep", False, 15000, 1),
            ("getTime", True, 0.0, picosecond),
            ("getTime", False, 60.0, picosecond),
            ("getBondEnergy", True, 191.762558, kj_per_mol),
            ("getBondEnergy", False, 214.545654, kj_per_mol),
            ("getAngleEnergy", True, 908.064758, kj_per_mol),
            ("getAngleEnergy", False, 925.678772, kj_per_mol),
            ("getProperEnergy", True, 521.629150, kj_per_mol),
            ("getProperEnergy", False, 507.826538, kj_per_mol),
            ("getImproperEnergy", True, 0.000000, kj_per_mol),
            ("getImproperEnergy", False, 0.000000, kj_per_mol),
            ("getLennardJones14", True, 149.906967, kj_per_mol),
            ("getLennardJones14", False, 163.615982, kj_per_mol),
            ("getLennardJonesSR", True, 8568.126953, kj_per_mol),
            ("getLennardJonesSR", False, 8971.750000, kj_per_mol),
            ("getCoulomb14", True, -11420.338867, kj_per_mol),
            ("getCoulomb14", False, -11493.004883, kj_per_mol),
            ("getCoulombSR", True, -63410.824219, kj_per_mol),
            ("getCoulombSR", False, -64019.128906, kj_per_mol),
            ("getCoulombReciprocal", True, 586.427307, kj_per_mol),
            ("getCoulombReciprocal", False, 251.100098, kj_per_mol),
            ("getDispersionCorrection", True, -575.343933, kj_per_mol),
            ("getDispersionCorrection", False, -577.368042, kj_per_mol),
            ("getPotentialEnergy", True, -64480.589844, kj_per_mol),
            ("getPotentialEnergy", False, -65054.984375, kj_per_mol),
            ("getKineticEnergy", True, 11556.777344, kj_per_mol),
            ("getKineticEnergy", False, 11280.177734, kj_per_mol),
            ("getTotalEnergy", True, -52923.812500, kj_per_mol),
            ("getTotalEnergy", False, -53774.804688, kj_per_mol),
            ("getConservedEnergy", True, -52937.847656, kj_per_mol),
            ("getConservedEnergy", False, -51628.320312, kj_per_mol),
            ("getTemperature", True, 306.766907, kelvin),
            ("getTemperature", False, 299.424744, kelvin),
            ("getPressure", True, 119.490417, bar),
            ("getPressure", False, 756.571045, bar),
            ("getPressureDC", True, -214.083145, bar),
            ("getPressureDC", False, -215.590363, bar),
            ("getVolume", True, 44.679958, nanometer3),
            ("getVolume", False, 44.523510, nanometer3),
        ],
    )
    def test_get(self, setup, func, time_series, value, unit):
        energy = getattr(setup, func)(time_series, block=False)
        if time_series:
            assert len(energy) == 76
            np.testing.assert_almost_equal(energy[0] / unit, value, decimal=3)
        else:
            np.testing.assert_almost_equal(energy / unit, value, decimal=3)

    def test_metric_parquet_exist(self, setup):
        assert Path(f"{setup.workDir()}/metric.parquet").exists()

    def test_metric_parquet(self, setup):
        df = pd.read_parquet(f"{setup.workDir()}/metric.parquet")
        assert np.isclose(df["PotentialEnergy (kJ/mol)"][0.0], -64480.589844)
        assert np.isclose(df["Volume (nm^3)"][0.0], 44.679958)
        assert np.isclose(df["Pressure (bar)"][0.0], 119.490417)
        assert np.isclose(df["Temperature (kelvin)"][0.0], 306.766907)

    def test_dhdl_parquet_exist(self, setup):
        assert Path(f"{setup.workDir()}/dHdl.parquet").exists()

    def test_dhdl_parquet(self, setup):
        df = pd.read_parquet(f"{setup.workDir()}/dHdl.parquet")
        assert df.shape == (1001, 2)

    def test_u_nk_parquet_exist(self, setup):
        assert Path(f"{setup.workDir()}/u_nk.parquet").exists()

    def test_u_nk_parquet(self, setup):
        df = pd.read_parquet(f"{setup.workDir()}/u_nk.parquet")
        assert df.shape == (1001, 20)

    def test_error_alchemlyb_extract(self, perturbable_system, monkeypatch):
        def extract(*args):
            raise ValueError('alchemlyb.parsing.gmx.extract failed.')
        monkeypatch.setattr('alchemlyb.parsing.gmx.extract', extract)
        # Create a process using any system and the protocol.
        process = BSS.Process.Gromacs(
            perturbable_system,
            BSS.Protocol.FreeEnergy(temperature=298 * BSS.Units.Temperature.kelvin),
        )
        process.wait()
        with open(process.workDir() + '/gromacs.err', 'r') as f:
            text = f.read()
            assert 'Exception Information' in text

<<<<<<< HEAD

@pytest.mark.skipif(
    has_amber is False
    or has_gromacs is False
    or has_openff is False
    or has_pyarrow is False,
    reason="Requires AMBER, GROMACS, OpenFF, and pyarrow to be installed.",
)
def test_vacuum_com():
    """
    Test to ensure that the center of mass is moved to the origin following
    vacuum simulation. Because of the need to fake vacuum simulations by
    using an extremeley large box, molecular coordinates can exceed the
    format limit used by certain molecular file formats, e.g. AMBER RST7.
    As such, we translate the center of mass of the system to the origin.
    """

    # Create a test molecule.
    mol = BSS.Parameters.openff_unconstrained_2_0_0("CC").getMolecule()

    # Create a short minimisation protocol.
    protocol = BSS.Protocol.Minimisation(steps=100)

    # Create a process object.
    process = BSS.Process.Gromacs(mol.toSystem(), protocol)

    # Start the process and wait for it to finish.
    process.start()
    process.wait()

    # Make sure it worked.
    assert not process.isError()

    # Get the minimised system.
    system = process.getSystem()

    # Make sure it worked.
    assert system is not None

    # Get the center of mass.
    com = system._getCenterOfMass()

    # Make sure each component is close to zero.
    for x in com:
        assert math.isclose(x.value(), 0, abs_tol=1e-6)
=======
>>>>>>> ce6d4c19
<|MERGE_RESOLUTION|>--- conflicted
+++ resolved
@@ -343,19 +343,19 @@
 
     def test_error_alchemlyb_extract(self, perturbable_system, monkeypatch):
         def extract(*args):
-            raise ValueError('alchemlyb.parsing.gmx.extract failed.')
-        monkeypatch.setattr('alchemlyb.parsing.gmx.extract', extract)
+            raise ValueError("alchemlyb.parsing.gmx.extract failed.")
+
+        monkeypatch.setattr("alchemlyb.parsing.gmx.extract", extract)
         # Create a process using any system and the protocol.
         process = BSS.Process.Gromacs(
             perturbable_system,
             BSS.Protocol.FreeEnergy(temperature=298 * BSS.Units.Temperature.kelvin),
         )
         process.wait()
-        with open(process.workDir() + '/gromacs.err', 'r') as f:
+        with open(process.workDir() + "/gromacs.err", "r") as f:
             text = f.read()
-            assert 'Exception Information' in text
-
-<<<<<<< HEAD
+            assert "Exception Information" in text
+
 
 @pytest.mark.skipif(
     has_amber is False
@@ -400,6 +400,4 @@
 
     # Make sure each component is close to zero.
     for x in com:
-        assert math.isclose(x.value(), 0, abs_tol=1e-6)
-=======
->>>>>>> ce6d4c19
+        assert math.isclose(x.value(), 0, abs_tol=1e-6)