# BioSimSpace runtime requirements.

# main
<<<<<<< HEAD
#sire~=2023.4.0
=======
sire~=2023.4.2
>>>>>>> 5654db45

# devel
sire==2023.5.0.dev

configargparse
ipywidgets
kcombu_bss
lomap2
networkx
nglview
openff-interchange-base
openff-toolkit-base
parmed
pyarrow
py3dmol
pydot
pygtail
pyyaml
rdkit

# The below are packages that aren't available on all
# platforms/OSs and so need to be conditionally included

alchemlyb ; platform_machine != "aarch64"    # Needs pymbar, not on Linux/aarch64
mdanalysis ; platform_machine != "aarch64"   # not on Linux/aarch64
mdtraj ; platform_machine != "aarch64"       # not on Linux/aarch64<|MERGE_RESOLUTION|>--- conflicted
+++ resolved
@@ -1,11 +1,7 @@
 # BioSimSpace runtime requirements.
 
 # main
-<<<<<<< HEAD
-#sire~=2023.4.0
-=======
-sire~=2023.4.2
->>>>>>> 5654db45
+#sire~=2023.4.2
 
 # devel
 sire==2023.5.0.dev
