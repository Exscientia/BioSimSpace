--- conflicted
+++ resolved
@@ -64,7 +64,6 @@
 import sys as _sys
 # Temporarily redirect stderr to suppress import warnings.
 _sys.stderr = open(_os.devnull, "w")
-<<<<<<< HEAD
 
 _openmm = _try_import("openmm")
 
@@ -85,12 +84,6 @@
     _OpenFFTopology = _openff
     _Forcefield = _openff
 
-=======
-from openmm.app import PDBFile as _PDBFile
-from openff.toolkit.topology import Molecule as _OpenFFMolecule
-from openff.toolkit.topology import Topology as _OpenFFTopology
-from openff.toolkit.typing.engines.smirnoff import ForceField as _Forcefield
->>>>>>> 8d3c1099
 # Reset stderr.
 _sys.stderr = _sys.__stderr__
 del _sys
