######################################################################
# BioSimSpace: Making biomolecular simulation a breeze!
#
# Copyright: 2017-2023
#
# Authors: Lester Hedges <lester.hedges@gmail.com>
#
# BioSimSpace is free software: you can redistribute it and/or modify
# it under the terms of the GNU General Public License as published by
# the Free Software Foundation, either version 3 of the License, or
# (at your option) any later version.
#
# This program is distributed in the hope that it will be useful,
# but WITHOUT ANY WARRANTY; without even the implied warranty of
# MERCHANTABILITY or FITNESS FOR A PARTICULAR PURPOSE. See the
# GNU General Public License for more details.
#
# You should have received a copy of the GNU General Public License
# along with BioSimSpace. If not, see <http://www.gnu.org/licenses/>.
#####################################################################

"""Functionality for running simulations with SOMD."""

__author__ = "Lester Hedges"
__email__ = "lester.hedges@gmail.com"

__all__ = ["Somd"]

from .._Utils import _try_import

import os as _os

_pygtail = _try_import("pygtail")
import glob as _glob
import random as _random
import string as _string
import sys as _sys
import timeit as _timeit
import warnings as _warnings

from sire.legacy import Base as _SireBase
from sire.legacy import CAS as _SireCAS
from sire.legacy import IO as _SireIO
from sire.legacy import MM as _SireMM
from sire.legacy import Mol as _SireMol

from .. import _isVerbose
from .._Exceptions import IncompatibleError as _IncompatibleError
from .._Exceptions import MissingSoftwareError as _MissingSoftwareError
from .._SireWrappers import Molecule as _Molecule
from .._SireWrappers import System as _System

from .. import IO as _IO
from .. import Protocol as _Protocol
from .. import Trajectory as _Trajectory
from .. import _Utils

from . import _process


class Somd(_process.Process):
    """A class for running simulations using SOMD."""

    # Dictionary of platforms and their OpenMM keyword.
    _platforms = {"CPU": "CPU", "CUDA": "CUDA", "OPENCL": "OpenCL"}

    def __init__(
        self,
        system,
        protocol,
        exe=None,
        name="somd",
        platform="CPU",
        work_dir=None,
        seed=None,
        extra_options=None,
        extra_lines=None,
        property_map={},
        restraint=None,
    ):
        """
        Constructor.

        Parameters
        ----------

        system : :class:`System <BioSimSpace._SireWrappers.System>`
            The molecular system.

        protocol : :class:`Protocol <BioSimSpace.Protocol>`
            The protocol for the SOMD process.

        exe : str
            The full path to the SOMD executable.

        name : str
            The name of the process.

        platform : str
            The platform for the simulation: "CPU", "CUDA", or "OPENCL".

        work_dir :
            The working directory for the process.

        seed : int
            A random number seed. Note that SOMD only uses a seed for
            FreeEnergy protocols. The seed should only be used for debugging
            purposes since SOMD uses the same seed for each Monte Carlo
            cycle.

        extra_options : dict
            A dictionary containing extra options. Overrides the ones generated from the protocol.

        extra_lines : list
            A list of extra lines to be put at the end of the script.

        property_map : dict
            A dictionary that maps system "properties" to their user defined
            values. This allows the user to refer to properties with their
            own naming scheme, e.g. { "charge" : "my-charge" }

        restraint : :class:`Restraint <BioSimSpace.FreeEnergy.Restraint>`
            The Restraint object that contains information for the ABFE
            calculations.
        """

        # Call the base class constructor.
        super().__init__(
            system,
            protocol,
            name,
            work_dir,
            seed,
            extra_options,
            extra_lines,
            property_map,
            restraint,
        )

        # Set the package name.
        self._package_name = "SOMD"

        # This process can generate trajectory data.
        self._has_trajectory = True

        if not isinstance(platform, str):
            raise TypeError("'platform' must be of type 'str'.")
        else:
            # Strip all whitespace and convert to upper case.
            platform = platform.replace(" ", "").upper()

            # Check for platform support.
            if platform not in self._platforms:
                raise ValueError("Supported platforms are: %s" % self._platforms.keys())
            else:
                self._platform = self._platforms[platform]

        # If the path to the executable wasn't specified, then use the bundled SOMD
        # executable.
        if exe is None:
            # Generate the name of the SOMD exe.
            if _sys.platform != "win32":
                somd_path = _SireBase.getBinDir()
                somd_suffix = ""
            else:
                somd_path = _os.path.join(
                    _os.path.normpath(_SireBase.getShareDir()), "scripts"
                )
                somd_interpreter = _os.path.join(
                    _os.path.normpath(_SireBase.getBinDir()), "sire_python.exe"
                )
                somd_suffix = ".py"
            if isinstance(self._protocol, _Protocol._FreeEnergyMixin):
                somd_exe = "somd-freenrg"
            else:
                somd_exe = "somd"
            somd_exe = _os.path.join(somd_path, somd_exe) + somd_suffix
            if not _os.path.isfile(somd_exe):
                raise _MissingSoftwareError(
                    "'Cannot find SOMD executable in expected location: '%s'" % somd_exe
                )
            if _sys.platform != "win32":
                self._exe = somd_exe
            else:
                self._exe = somd_interpreter
                self._script = somd_exe
        else:
            # Make sure executable exists.
            if _os.path.isfile(exe):
                self._exe = exe
            else:
                raise IOError("SOMD executable doesn't exist: '%s'" % exe)

        # The names of the input files.
        self._rst_file = "%s/%s.rst7" % (self._work_dir, name)
        self._top_file = "%s/%s.prm7" % (self._work_dir, name)

        # The name of the trajectory file.
        self._traj_file = "%s/traj000000001.dcd" % self._work_dir

        # The name of the restart file.
        self._restart_file = "%s/latest.pdb" % self._work_dir

        # Set the path for the SOMD configuration file.
        self._config_file = "%s/%s.cfg" % (self._work_dir, name)

        # Set the path for the perturbation file.
        self._pert_file = "%s/%s.pert" % (self._work_dir, name)

        # Set the path for the gradient file and create the gradient list.
        self._gradient_file = "%s/gradients.dat" % self._work_dir
        self._gradients = []

        # Create the list of input files.
        self._input_files = [self._config_file, self._rst_file, self._top_file]

        # Initialise the number of moves per cycle.
        self._num_moves = 10000

        # Initialise the buffering frequency.
        self._buffer_freq = 0

        # Initialise the molecule index mapping. SOMD re-orders molecules on
        # startup so we need to re-map to the original system.
        self._mapping = {}

        # Now set up the working directory for the process.
        self._setup()

    def __str__(self):
        """Return a human readable string representation of the object."""
        return (
            "<BioSimSpace.Process.%s: system=%s, protocol=%s, exe='%s', name='%s', platform='%s', work_dir='%s' seed=%s>"
            % (
                self.__class__.__name__,
                str(self._system),
                self._protocol.__repr__(),
                self._exe + ("%s " % self._script if self._script else ""),
                self._name,
                self._platform,
                self._work_dir,
                self._seed,
            )
        )

    def __repr__(self):
        """Return a string showing how to instantiate the object."""
        return (
            "BioSimSpace.Process.%s(%s, %s, exe='%s', name='%s', platform='%s', work_dir='%s', seed=%s)"
            % (
                self.__class__.__name__,
                str(self._system),
                self._protocol.__repr__(),
                self._exe + ("%s " % self._script if self._script else ""),
                self._name,
                self._platform,
                self._work_dir,
                self._seed,
            )
        )

    def _setup(self):
        """Setup the input files and working directory ready for simulation."""
        # Create the input files...

        # First create a copy of the system.
        system = self._system.copy()

        # Renumber all of the constituents in the system so that they are unique
        # and in ascending order. This is required since SOMD assumes that numbers
        # are unique, i.e. the residue number of the perturbed molecule.
        # We store the renumbered system to use as a template when mapping atoms
        # the those from the extracted trajectory frames in, e.g. getSystem().
        self._renumbered_system = _SireIO.renumberConstituents(system._sire_object)
        system = _System(self._renumbered_system)

        # If the we are performing a free energy simulation, then check that
        # the system contains a single perturbable molecule. If so, then create
        # and write a perturbation file to the work directory.
        if isinstance(self._protocol, _Protocol._FreeEnergyMixin):
            # Check we have the correct number of decoupled/ perturbable molecules.
            n_pert_or_decoupled = (
                system.nPerturbableMolecules() + system.nDecoupledMolecules()
            )
            if n_pert_or_decoupled != 1:
                raise ValueError(
                    "'BioSimSpace.Protocol.FreeEnergy' requires a single "
                    "perturbable or decoupled molecule. The system has "
                    f"{n_pert_or_decoupled}."
                )

            if system.nPerturbableMolecules() == 1:
                # Extract the perturbable molecule.
                pert_mol = system.getPerturbableMolecules()[0]

                # Write the perturbation file and get the molecule corresponding
                # to the lambda = 0 state.
                pert_mol = _to_pert_file(
                    pert_mol,
                    self._pert_file,
                    property_map=self._property_map,
                    perturbation_type=self._protocol.getPerturbationType(),
                )

                self._input_files.append(self._pert_file)

                # Remove the perturbable molecule.
                system.updateMolecules(pert_mol)

            elif system.nDecoupledMolecules() == 1:
                # Extract the decoupled molecule.
                decoupled_mol = system.getDecoupledMolecules()[0]

                # ABFE with SOMD can only currently handle complete annihilation
                # of the Coulombic and LJ interactions. Check that the user has not
                # requested preservation of intramolecular interactions.
                if (
                    decoupled_mol._sire_object.property("decouple")["intramol"].value()
                    == False
                ):
                    raise ValueError(
                        "SOMD cannot preserve intramolecular interactions "
                        "in the decoupled molecule. Please set 'intramol' to "
                        "True when marking the molecule as decoupled."
                    )

                # Write the perturbation file and get the molecule corresponding
                # to the lambda = 0 state.
                decoupled_mol = _to_pert_file(
                    decoupled_mol,
                    self._pert_file,
                    property_map=self._property_map,
                    perturbation_type=self._protocol.getPerturbationType(),
                )

                self._input_files.append(self._pert_file)

                # Remove the decoupled molecule.
                system.updateMolecules(decoupled_mol)

            else:
                raise ValueError(
                    "'BioSimSpace.Protocol.FreeEnergy' requires a single "
                    "perturbable or decoupled molecule. The system has"
                    f"{system.nPerturbableMolecules()} perturbable molecules and "
                    f"{system.nDecoupledMolecules()} decoupled molecules."
                )

        # If this is a different protocol and the system still contains a
        # perturbable molecule, then we'll warn the user and simulate the
        # lambda = 0 state.
        else:
            system = self._checkPerturbable(system)

        # Convert the water model topology so that it matches the AMBER naming convention.
        system._set_water_topology("AMBER", property_map=self._property_map)

        # RST file (coordinates).
        try:
            file = _os.path.splitext(self._rst_file)[0]
            _IO.saveMolecules(file, system, "rst7", property_map=self._property_map)
        except Exception as e:
            msg = "Failed to write system to 'RST7' format."
            if _isVerbose():
                raise IOError(msg) from e
            else:
                raise IOError(msg) from None

        # PRM file (topology).
        try:
            file = _os.path.splitext(self._top_file)[0]
            _IO.saveMolecules(
                file,
                system,
                "prm7",
                match_waters=False,
                property_map=self._property_map,
            )
        except Exception as e:
            msg = "Failed to write system to 'PRM7' format."
            if _isVerbose():
                raise IOError(msg) from e
            else:
                raise IOError(msg) from None

        # Generate the SOMD configuration file.
        # Skip if the user has passed a custom config.
        if isinstance(self._protocol, _Protocol.Custom):
            self.setConfig(self._protocol.getConfig())
        else:
            self._generate_config()
        self.writeConfig(self._config_file)

        # Generate the dictionary of command-line arguments.
        self._generate_args()

        # Return the list of input files.
        return self._input_files

    def _generate_config(self):
        """Generate SOMD configuration file strings."""

        # Clear the existing configuration list.
        self._config = []

        config_options = {}
        if not isinstance(self._protocol, _Protocol.Minimisation):
            # Set the random number seed.
            if self._is_seeded:
                seed = self._seed
            else:
                seed = -1
            config_options["random seed"] = seed

        if self._platform == "CUDA" or self._platform == "OPENCL":
            # Here the "gpu" option  is the index into the CUDA_VISIBLE_DEVICES or
            # OPENCL_VISIBLE_DEVICES environment variable array, not the index of
            # the device itself. Unless the user overrides this, we'll use the first
            # available device. Multi-gpu support isn't considered.
            config_options["gpu"] = 0

            # Warn the user if they have requested at GPU platform but haven't set the
            # appropriate environment variable. OpenMM won't run if this is case.
            if self._platform == "CUDA" and "CUDA_VISIBLE_DEVICES" not in _os.environ:
                _warnings.warn(
                    "'CUDA' platform selected but 'CUDA_VISIBLE_DEVICES' "
                    "environment variable is unset."
                )
            elif (
                self._platform == "OPENCL"
                and "OPENCL_VISIBLE_DEVICES" not in _os.environ
            ):
                _warnings.warn(
                    "'OpenCL' platform selected but 'OPENCL_VISIBLE_DEVICES' "
                    "environment variable is unset."
                )

        if not isinstance(
            self._protocol,
            (_Protocol.Minimisation, _Protocol.Equilibration, _Protocol.Production),
        ):
            raise _IncompatibleError(
                "Unsupported protocol: '%s'" % self._protocol.__class__.__name__
            )

        # Set the configuration.
        config = _Protocol.ConfigFactory(
            _System(self._renumbered_system), self._protocol
        )
        # Pass the perturbation type if this is a free energy simulation.
        if isinstance(self._protocol, _Protocol._FreeEnergyMixin):
            self.addToConfig(
                config.generateSomdConfig(
                    extra_options={**config_options, **self._extra_options},
                    extra_lines=self._extra_lines,
                    restraint=self._restraint,
                    perturbation_type=self._protocol.getPerturbationType(),
                )
            )
        else:
            self.addToConfig(
                config.generateSomdConfig(
                    extra_options={**config_options, **self._extra_options},
                    extra_lines=self._extra_lines,
                    restraint=self._restraint,
                )
            )

        # Flag that this isn't a custom protocol.
        self._protocol._setCustomised(False)

    def _generate_args(self):
        """Generate the dictionary of command-line arguments."""

        # Clear the existing arguments.
        self.clearArgs()

        # Add the default arguments.
        self.setArg("-c", "%s.rst7" % self._name)  # Coordinate restart file.
        self.setArg("-t", "%s.prm7" % self._name)  # Topology file.
        if isinstance(self._protocol, _Protocol._FreeEnergyMixin):
            self.setArg("-m", "%s.pert" % self._name)  # Perturbation file.
        self.setArg("-C", "%s.cfg" % self._name)  # Config file.
        self.setArg("-p", self._platform)  # Simulation platform.

    def start(self):
        """
        Start the SOMD process.

        Returns
        -------

        process : :class:`Process.Somd <BioSimSpace.Process.Somd>`
            A handle to the running process.
        """

        # The process is currently queued.
        if self.isQueued():
            return

        # Process is already running.
        if self._process is not None:
            if self._process.isRunning():
                return

        # Clear any existing output.
        self._clear_output()

        # Run the process in the working directory.
        with _Utils.cd(self._work_dir):
            # Create the arguments string list.
            args = self.getArgStringList()

            # Write the command-line process to a README.txt file.
            with open("README.txt", "w") as f:
                # Set the command-line string.
                self._command = "%s " % self._exe + self.getArgString()

                # Write the command to file.
                f.write("# SOMD was run with the following command:\n")
                f.write("%s\n" % self._command)

            # Start the timer.
            self._timer = _timeit.default_timer()

            # Start the simulation.
            self._process = _SireBase.Process.run(
                self._exe, args, "%s.out" % self._name, "%s.out" % self._name
            )

            # SOMD uses the stdout stream for all output.
            with open(_os.path.basename(self._stderr_file), "w") as f:
                f.write("All output has been redirected to the stdout stream!\n")

        return self

    def getSystem(self, block="AUTO"):
        """
        Get the latest molecular system.

        Parameters
        ----------

        block : bool
            Whether to block until the process has finished running.

        Returns
        -------

        system : :class:`System <BioSimSpace._SireWrappers.System>`
            The latest molecular system.
        """

        # Wait for the process to finish.
        if block is True:
            self.wait()
        elif block == "AUTO" and self._is_blocked:
            self.wait()

        # Warn the user if the process has exited with an error.
        if self.isError():
            _warnings.warn("The process exited with an error!")

        # Try to grab the latest coordinates from the binary restart file.
        try:
            # Do we need to get coordinates for the lambda=1 state.
            if "is_lambda1" in self._property_map:
                is_lambda1 = True
            else:
                is_lambda1 = False

            new_system = _IO.readMolecules(self._restart_file)

            # Try loading the trajectory file to get the box information.
            try:
                frame = self.getTrajectory().getFrames(-1)
                box = frame._sire_object.property("space")
            except:
                box = None

            # Since SOMD requires specific residue and water naming we copy the
            # coordinates back into the original system.
            old_system = self._system.copy()

            # Update the coordinates and velocities and return a mapping between
            # the molecule indices in the two systems.
            sire_system, mapping = _SireIO.updateCoordinatesAndVelocities(
                old_system._sire_object,
                self._renumbered_system,
                new_system._sire_object,
                self._mapping,
                is_lambda1,
                self._property_map,
                self._property_map,
            )

            # Update the underlying Sire object.
            old_system._sire_object = sire_system

            # Store the mapping between the MolIdx in both systems so we don't
            # need to recompute it next time.
            self._mapping = mapping

            # Update the box information in the original system.
            if box and box.isPeriodic():
                old_system._sire_object.setProperty(
                    self._property_map.get("space", "space"), box
                )

            return old_system

        except:
            return None

    def getCurrentSystem(self):
        """
        Get the latest molecular system.

        Returns
        -------

        system : :class:`System <BioSimSpace._SireWrappers.System>`
            The latest molecular system.
        """
        return self.getSystem(block=False)

    def getTrajectory(self, backend="AUTO", block="AUTO"):
        """
        Return a trajectory object.

        Parameters
        ----------

        backend : str
            The backend to use for trajectory parsing. To see supported backends,
            run BioSimSpace.Trajectory.backends(). Using "AUTO" will try each in
            sequence.

        block : bool
            Whether to block until the process has finished running.

        Returns
        -------

        trajectory : :class:`Trajectory <BioSimSpace.Trajectory.trajectory>`
            The latest trajectory object.
        """

        if not isinstance(backend, str):
            raise TypeError("'backend' must be of type 'str'")

        if not isinstance(block, (bool, str)):
            raise TypeError("'block' must be of type 'bool' or 'str'")

        # Wait for the process to finish.
        if block is True:
            self.wait()
        elif block == "AUTO" and self._is_blocked:
            self.wait()

        # Warn the user if the process has exited with an error.
        if self.isError():
            _warnings.warn("The process exited with an error!")

        try:
            return _Trajectory.Trajectory(process=self, backend=backend)

        except:
            return None

    def getFrame(self, index):
        """
        Return a specific trajectory frame.

        Parameters
        ----------

        index : int
            The index of the frame.

        Returns
        -------

        frame : :class:`System <BioSimSpace._SireWrappers.System>`
            The System object of the corresponding frame.
        """

        if not type(index) is int:
            raise TypeError("'index' must be of type 'int'")

        max_index = (
            int(
                (self._protocol.getRunTime() / self._protocol.getTimeStep())
                / self._protocol.getRestartInterval()
            )
            - 1
        )

        if index < 0 or index > max_index:
            raise ValueError(f"'index' must be in range [0, {max_index}].")

        try:
            # Do we need to get coordinates for the lambda=1 state.
            if "is_lambda1" in self._property_map:
                is_lambda1 = True
            else:
                is_lambda1 = False

            new_system = _Trajectory.getFrame(self._traj_file, self._top_file, index)

            # Copy the new coordinates back into the original system.
            old_system = self._system.copy()

            # Update the coordinates and velocities and return a mapping between
            # the molecule numbers in the two systems.
            sire_system, mapping = _SireIO.updateCoordinatesAndVelocities(
                old_system._sire_object,
                self._renumbered_system,
                new_system._sire_object,
                self._mapping,
                is_lambda1,
                self._property_map,
                self._property_map,
            )

            # Update the underlying Sire object.
            old_system._sire_object = sire_system

            # Store the mapping between the MolIdx in both systems so we don't
            # need to recompute it next time.
            self._mapping = mapping

            # Update the box information in the original system.
            if "space" in new_system._sire_object.propertyKeys():
                box = new_system._sire_object.property("space")
                old_system._sire_object.setProperty(
                    self._property_map.get("space", "space"), box
                )

            return old_system

        except:
            return None

    def getTime(self, time_series=False, block="AUTO"):
        """
        Get the time (in nanoseconds).

        Parameters
        ----------

        time_series : bool
            Whether to return a list of time series records.

        block : bool
            Whether to block until the process has finished running.

        Returns
        -------

        time : :class:`Time <BioSimSpace.Types.Time>`
            The current simulation time in nanoseconds.
        """

        # Warn the user if the process has exited with an error.
        if self.isError():
            _warnings.warn("The process exited with an error!")

        # No time records for minimisation protocols.
        if isinstance(self._protocol, _Protocol.Minimisation):
            return None

        # Get the number of trajectory frames.
        num_frames = self.getTrajectory(block=block).nFrames()

        if num_frames == 0:
            return None

        try:
            # Create the list of time records.
            times = [
                (
                    self._protocol.getRestartInterval()
                    * self._protocol.getTimeStep().to_default_unit()
                )
                * x
                for x in range(1, num_frames + 1)
            ]
        except:
            return None

        if time_series:
            return times
        else:
            return times[-1]

    def getCurrentTime(self, time_series=False):
        """
        Get the current time (in nanoseconds).

        Parameters
        ----------

        time_series : bool
            Whether to return a list of time series records.

        Returns
        -------

        time : :class:`Time <BioSimSpace.Types.Time>`
            The current simulation time in nanoseconds.
        """
        return self.getTime(time_series, block=False)

    def getGradient(self, time_series=False, block="AUTO"):
        """
        Get the free energy gradient.

        Parameters
        ----------

        time_series : bool
            Whether to return a list of time series records.

        block : bool
            Whether to block until the process has finished running.

        Returns
        -------

        gradient : float
            The free energy gradient.
        """

        # Wait for the process to finish.
        if block is True:
            self.wait()
        elif block == "AUTO" and self._is_blocked:
            self.wait()

        # Warn the user if the process has exited with an error.
        if self.isError():
            _warnings.warn("The process exited with an error!")

        # No gradient file.
        if not _os.path.isfile(self._gradient_file):
            return None

        # Append any new lines to the gradients list.
        for line in _pygtail.Pygtail(self._gradient_file):
            # Ignore comments.
            if line[0] != "#":
                self._gradients.append(float(line.rstrip().split()[-1]))

        if len(self._gradients) == 0:
            return None

        if time_series:
            return self._gradients
        else:
            return self._gradients[-1]

    def getCurrentGradient(self, time_series=False):
        """
        Get the current free energy gradient.

        Parameters
        ----------

        time_series : bool
            Whether to return a list of time series records.

        Returns
        -------

        gradient : float
            The current free energy gradient.
        """
        return self.getGradient(time_series, block=False)

    def _clear_output(self):
        """Reset stdout and stderr."""

        # Call the base class method.
        super()._clear_output()

        # Delete any restart and trajectory files in the working directory.

        file = "%s/sim_restart.s3" % self._work_dir
        if _os.path.isfile(file):
            _os.remove(file)

        file = "%s/SYSTEM.s3" % self._work_dir
        if _os.path.isfile(file):
            _os.remove(file)

        files = _glob.glob("%s/traj*.dcd" % self._work_dir)
        for file in files:
            if _os.path.isfile(file):
                _os.remove(file)

        # Additional files for free energy simulations.
        if isinstance(self._protocol, _Protocol._FreeEnergyMixin):
            file = "%s/gradients.dat" % self._work_dir
            if _os.path.isfile(file):
                _os.remove(file)

            file = "%s/simfile.dat" % self._work_dir
            if _os.path.isfile(file):
                _os.remove(file)


def _to_pert_file(
    molecule,
    filename="MORPH.pert",
    zero_dummy_dihedrals=False,
    zero_dummy_impropers=False,
    print_all_atoms=False,
    property_map={},
    perturbation_type="full",
):
    """
    Write a perturbation file for a perturbable molecule.

    Parameters
    ----------

    molecule : :class:`System <BioSimSpace._SireWrappers.Molecule>`
        The perturbable molecule.

    filename : str
        The name of the perturbation file.

    zero_dummy_dihedrals : bool
        Whether to zero the barrier height for dihedrals involving
        dummy atoms.

    zero_dummy_impropers : bool
        Whether to zero the barrier height for impropers involving
        dummy atoms.

    print_all_atoms : bool
        Whether to print all atom records to the pert file, not just
        the atoms that are perturbed.

    property_map : dict
        A dictionary that maps system "properties" to their user defined
        values. This allows the user to refer to properties with their
        own naming scheme, e.g. { "charge" : "my-charge" }

    perturbation_type : str
        The type of perturbation to perform. Options are:
        "full" : A full perturbation of all terms (default option).
        "discharge_soft" : Perturb all discharging soft atom charge terms (i.e. value->0.0).
        "vanish_soft" : Perturb all vanishing soft atom LJ terms (i.e. value->0.0).
        "flip" : Perturb all hard atom terms as well as bonds/angles.
        "grow_soft" : Perturb all growing soft atom LJ terms (i.e. 0.0->value).
        "charge_soft" : Perturb all charging soft atom LJ terms (i.e. 0.0->value).
        "restraint" : Perturb the receptor-ligand restraint strength by linearly
                        scaling the force constants (0.0->value).
        "release_restraint" : Used with multiple distance restraints to release all
                              restraints other than the "permanent" one when the ligand
                              is fully decoupled. Note that lambda = 0.0 is the fully
                              released state, and lambda = 1.0 is the fully restrained
                              state (i.e. 0.0 -> value).

    Returns
    -------

    molecule : :class:`System <BioSimSpace._SireWrappers.Molecule>`
        The molecule with properties corresponding to the lamda = 0 state.
    """
    if not isinstance(molecule, _Molecule):
        raise TypeError(
            "'molecule' must be of type 'BioSimSpace._SireWrappers.Molecule'"
        )

    if not (molecule._is_perturbable or molecule.isDecoupled):
        raise _IncompatibleError(
            "'molecule' isn't perturbable or marked for decoupling."
            " Cannot write perturbation file!"
        )

    if not molecule._sire_object.property("forcefield0").isAmberStyle():
        raise _IncompatibleError(
            "Can only write perturbation files for AMBER style force fields."
        )

    if not isinstance(zero_dummy_dihedrals, bool):
        raise TypeError("'zero_dummy_dihedrals' must be of type 'bool'")

    if not isinstance(zero_dummy_impropers, bool):
        raise TypeError("'zero_dummy_impropers' must be of type 'bool'")

    if not isinstance(print_all_atoms, bool):
        raise TypeError("'print_all_atoms' must be of type 'bool'")

    if not isinstance(property_map, dict):
        raise TypeError("'property_map' must be of type 'dict'")

    if not isinstance(perturbation_type, str):
        raise TypeError("'perturbation_type' must be of type 'str'")

    # Convert to lower case and strip whitespace.
    perturbation_type = perturbation_type.lower().replace(" ", "")

    allowed_perturbation_types = [
        "full",
        "discharge_soft",
        "vanish_soft",
        "flip",
        "grow_soft",
        "charge_soft",
        "restraint",
        "release_restraint",
    ]

    if perturbation_type not in allowed_perturbation_types:
        raise ValueError(
            f"'perturbation_type' must be one of: {allowed_perturbation_types}"
        )

    # Seed the random number generator so that we get reproducible atom names.
    # This is helpful when debugging since we can directly compare pert files.
    _random.seed(42)

    # Extract and copy the Sire molecule.
    mol = molecule._sire_object.__deepcopy__()

    # First work out the indices of atoms that are perturbed.
    pert_idxs = []

    # Perturbed atoms change one of the following properties:
    # "ambertype", "LJ", or "charge".
    for atom in mol.atoms():
        if (
            atom.property("ambertype0") != atom.property("ambertype1")
            or atom.property("LJ0") != atom.property("LJ1")
            or atom.property("charge0") != atom.property("charge1")
        ):
            pert_idxs.append(atom.index())

    # The pert file uses atom names for identification purposes. This means
    # that the names must be unique. As such we need to count the number of
    # atoms with a particular name, then append an index to their name.

    # Loop over all atoms in the molecule and tally the occurrence of each
    # name.
    atom_names = {}
    for atom in mol.atoms():
        atom_names[atom.name()] = atom_names.get(atom.name(), 1) + 1

    # Create a set from the atoms names seen so far.
    names = set(atom_names.keys())

    # If there are duplicate names, then we need to rename the atoms.
    if sum(atom_names.values()) > len(names):
        # Make the molecule editable.
        edit_mol = mol.edit()

        # Create a dictionary to flag whether we've seen each atom name.
        is_seen = {name: False for name in names}

        # Tally counter for the number of dummy atoms.
        num_dummy = 1

        # Loop over all atoms.
        for atom in mol.atoms():
            # Store the original atom.
            name = atom.name()

            # If this is a dummy atom, then rename it as "DU##", where ## is a
            # two-digit number padded with a leading zero.
            if atom.property("element0") == _SireMol.Element("X"):
                # Create the new atom name.
                new_name = "DU%02d" % num_dummy

                # Convert to an AtomName and rename the atom.
                new_name = _SireMol.AtomName(new_name)
                edit_mol = edit_mol.atom(atom.index()).rename(new_name).molecule()

                # Update the number of dummy atoms that have been named.
                num_dummy += 1

                # Since ligands typically have less than 100 atoms, the following
                # exception shouldn't be triggered. We can't support perturbations
                # with 100 or more dummy atoms in the lambda = 0 state because of
                # AMBER fixed width atom naming restrictions (4 character width).
                # We could give dummies a unique name in the same way that non-dummy
                # atoms are handled (see else) block below, but instead we'll raise
                # an exception.
                if num_dummy == 100:
                    raise RuntimeError("Dummy atom naming limit exceeded! (100 atoms)")

                # Append to the list of seen names.
                names.add(new_name)

            else:
                # There is more than one atom with this name, and this is the second
                # time we've come across it.
                if atom_names[name] > 1 and is_seen[name]:
                    # Create the base of the new name.
                    new_name = name.value()

                    # Create a random suffix.
                    suffix = _random_suffix(new_name)

                    # Zero the number of attempted renamings.
                    num_attempts = 0

                    # If this name already exists, keep trying until we get a unique name.
                    while new_name + suffix in names:
                        suffix = _random_suffix(new_name)
                        num_attempts += 1

                        # Abort if we've tried more than 100 times.
                        if num_attempts == 100:
                            raise RuntimeError(
                                "Error while writing SOMD pert file. "
                                "Unable to generate a unique suffix for "
                                "atom name: '%s'" % new_name
                            )

                    # Append the suffix to the name and store in the set of seen names.
                    new_name = new_name + suffix
                    names.add(new_name)

                    # Convert to an AtomName and rename the atom.
                    new_name = _SireMol.AtomName(new_name)
                    edit_mol = edit_mol.atom(atom.index()).rename(new_name).molecule()

                # Record that we've seen this atom name.
                is_seen[name] = True

        # Store the updated molecule.
        mol = edit_mol.commit()

    # Now write the perturbation file.

    with open(filename, "w") as file:
        # Get the info object for the molecule.
        info = mol.info()

        # Write the version header.
        file.write("version 1\n")

        # Start molecule record.
        file.write("molecule LIG\n")

        if print_all_atoms:
            raise NotImplementedError(
                "print_all_atoms is not allowed during dev of multistep protocol."
            )

        # 1) Atoms.

        def atom_sorting_criteria(atom):
            LJ0 = atom.property("LJ0")
            LJ1 = atom.property("LJ1")
            return (
                atom.name().value(),
                atom.property("ambertype0"),
                atom.property("ambertype1"),
                LJ0.sigma().value(),
                LJ1.sigma().value(),
                LJ0.epsilon().value(),
                LJ1.epsilon().value(),
                atom.property("charge0").value(),
                atom.property("charge1").value(),
            )

        if perturbation_type == "full":
            if print_all_atoms:
                for atom in sorted(
                    mol.atoms(), key=lambda atom: atom_sorting_criteria(atom)
                ):
                    # Start atom record.
                    file.write("    atom\n")

                    # Get the initial/final Lennard-Jones properties.
                    LJ0 = atom.property("LJ0")
                    LJ1 = atom.property("LJ1")

                    # Atom data.
                    file.write("        name           %s\n" % atom.name().value())
                    file.write(
                        "        initial_type   %s\n" % atom.property("ambertype0")
                    )
                    file.write(
                        "        final_type     %s\n" % atom.property("ambertype1")
                    )
                    file.write(
                        "        initial_LJ     %.5f %.5f\n"
                        % (LJ0.sigma().value(), LJ0.epsilon().value())
                    )
                    file.write(
                        "        final_LJ       %.5f %.5f\n"
                        % (LJ1.sigma().value(), LJ1.epsilon().value())
                    )
                    file.write(
                        "        initial_charge %.5f\n"
                        % atom.property("charge0").value()
                    )
                    file.write(
                        "        final_charge   %.5f\n"
                        % atom.property("charge1").value()
                    )

                    # End atom record.
                    file.write("    endatom\n")

            # Only print records for the atoms that are perturbed.
            else:
                for idx in sorted(
                    pert_idxs, key=lambda idx: atom_sorting_criteria(mol.atom(idx))
                ):
                    # Get the perturbed atom.
                    atom = mol.atom(idx)

                    # Start atom record.
                    file.write("    atom\n")

                    # Get the initial/final Lennard-Jones properties.
                    LJ0 = atom.property("LJ0")
                    LJ1 = atom.property("LJ1")

                    # Atom data.
                    file.write("        name           %s\n" % atom.name().value())
                    file.write(
                        "        initial_type   %s\n" % atom.property("ambertype0")
                    )
                    file.write(
                        "        final_type     %s\n" % atom.property("ambertype1")
                    )
                    file.write(
                        "        initial_LJ     %.5f %.5f\n"
                        % (LJ0.sigma().value(), LJ0.epsilon().value())
                    )
                    file.write(
                        "        final_LJ       %.5f %.5f\n"
                        % (LJ1.sigma().value(), LJ1.epsilon().value())
                    )
                    file.write(
                        "        initial_charge %.5f\n"
                        % atom.property("charge0").value()
                    )
                    file.write(
                        "        final_charge   %.5f\n"
                        % atom.property("charge1").value()
                    )

                    # End atom record.
                    file.write("    endatom\n")

        elif perturbation_type == "restraint":
            if print_all_atoms:
                for atom in sorted(
                    mol.atoms(), key=lambda atom: atom_sorting_criteria(atom)
                ):
                    # Start atom record.
                    file.write("    atom\n")

                    # Only require the initial Lennard-Jones properties.
                    LJ0 = atom.property("LJ0")

                    # Atom data. Create dummy pert file with identical initial and final properties.
                    file.write("        name           %s\n" % atom.name().value())
                    file.write(
                        "        initial_type   %s\n" % atom.property("ambertype0")
                    )
                    file.write(
                        "        final_type     %s\n" % atom.property("ambertype0")
                    )
                    file.write(
                        "        initial_LJ     %.5f %.5f\n"
                        % (LJ0.sigma().value(), LJ0.epsilon().value())
                    )
                    file.write(
                        "        final_LJ       %.5f %.5f\n"
                        % (LJ0.sigma().value(), LJ0.epsilon().value())
                    )
                    file.write(
                        "        initial_charge %.5f\n"
                        % atom.property("charge0").value()
                    )
                    file.write(
                        "        final_charge   %.5f\n"
                        % atom.property("charge0").value()
                    )

                    # End atom record.
                    file.write("    endatom\n")

            # Only print records for the atoms that are perturbed.
            else:
                for idx in sorted(
                    pert_idxs, key=lambda idx: atom_sorting_criteria(mol.atom(idx))
                ):
                    # Get the perturbed atom.
                    atom = mol.atom(idx)

                    # Start atom record.
                    file.write("    atom\n")

                    # Only require the initial Lennard-Jones properties.
                    LJ0 = atom.property("LJ0")

                    # Atom data. Create dummy pert file with identical initial and final properties.
                    file.write("        name           %s\n" % atom.name().value())
                    file.write(
                        "        initial_type   %s\n" % atom.property("ambertype0")
                    )
                    file.write(
                        "        final_type     %s\n" % atom.property("ambertype0")
                    )
                    file.write(
                        "        initial_LJ     %.5f %.5f\n"
                        % (LJ0.sigma().value(), LJ0.epsilon().value())
                    )
                    file.write(
                        "        final_LJ       %.5f %.5f\n"
                        % (LJ0.sigma().value(), LJ0.epsilon().value())
                    )
                    file.write(
                        "        initial_charge %.5f\n"
                        % atom.property("charge0").value()
                    )
                    file.write(
                        "        final_charge   %.5f\n"
                        % atom.property("charge0").value()
                    )

                    # End atom record.
                    file.write("    endatom\n")

        elif perturbation_type == "release_restraint":
            if print_all_atoms:
                for atom in sorted(
                    mol.atoms(), key=lambda atom: atom_sorting_criteria(atom)
                ):
                    # Start atom record.
                    file.write("    atom\n")

                    # Only require the final Lennard-Jones and charge properties.
                    LJ1 = atom.property("LJ1")
                    charge1_value = atom.property("charge1").value()

                    # Atom data. Create dummy pert file with identical initial and final properties.
                    file.write("        name           %s\n" % atom.name().value())
                    file.write(
                        "        initial_type   %s\n" % atom.property("ambertype1")
                    )
                    file.write(
                        "        final_type     %s\n" % atom.property("ambertype1")
                    )
                    file.write(
                        "        initial_LJ     %.5f %.5f\n"
                        % (LJ1.sigma().value(), LJ1.epsilon().value())
                    )
                    file.write(
                        "        final_LJ       %.5f %.5f\n"
                        % (LJ1.sigma().value(), LJ1.epsilon().value())
                    )
                    file.write("        initial_charge %.5f\n" % charge1_value)
                    file.write("        final_charge   %.5f\n" % charge1_value)

                    # End atom record.
                    file.write("    endatom\n")

            # Only print records for the atoms that are perturbed.
            else:
                for idx in sorted(
                    pert_idxs, key=lambda idx: atom_sorting_criteria(mol.atom(idx))
                ):
                    # Get the perturbed atom.
                    atom = mol.atom(idx)

<<<<<<< HEAD
=======
                    # Start atom record.
                    file.write("    atom\n")

>>>>>>> 16d00d08
                    # Only require the final Lennard-Jones and charge properties.
                    LJ1 = atom.property("LJ1")
                    charge1_value = atom.property("charge1").value()

                    # Atom data. Create dummy pert file with identical initial and final properties.
                    file.write("        name           %s\n" % atom.name().value())
                    file.write(
                        "        initial_type   %s\n" % atom.property("ambertype1")
                    )
                    file.write(
                        "        final_type     %s\n" % atom.property("ambertype1")
                    )
                    file.write(
                        "        initial_LJ     %.5f %.5f\n"
                        % (LJ1.sigma().value(), LJ1.epsilon().value())
                    )
                    file.write(
                        "        final_LJ       %.5f %.5f\n"
                        % (LJ1.sigma().value(), LJ1.epsilon().value())
                    )
                    file.write("        initial_charge %.5f\n" % charge1_value)
                    file.write("        final_charge   %.5f\n" % charge1_value)

                    # End atom record.
                    file.write("    endatom\n")

        else:
            # Given multistep protocol:
            if print_all_atoms:
                raise NotImplementedError(
                    "print_all_atoms in multistep approach is not yet implemented."
                )

            for idx in sorted(
                pert_idxs, key=lambda idx: atom_sorting_criteria(mol.atom(idx))
            ):
                # Get the perturbed atom.
                atom = mol.atom(idx)
                # Start atom record.
                file.write("    atom\n")

                # Get the initial/final Lennard-Jones properties.
                LJ0 = atom.property("LJ0")
                LJ1 = atom.property("LJ1")

                # Atom data.
                # Get the atom types:
                atom_type0 = atom.property("ambertype0")
                atom_type1 = atom.property("ambertype1")

                # Set LJ/charge based on requested perturbed term.
                if perturbation_type == "discharge_soft":
                    if atom.property("element0") == _SireMol.Element(
                        "X"
                    ) or atom.property("element1") == _SireMol.Element("X"):
                        # If perturbing TO dummy:
                        if atom.property("element1") == _SireMol.Element("X"):
                            atom_type1 = atom_type0

                            # In this step, only remove charges from soft-core perturbations.
                            LJ0_value = LJ1_value = (
                                LJ0.sigma().value(),
                                LJ0.epsilon().value(),
                            )

                            charge0_value = atom.property("charge0").value()
                            charge1_value = -0.0

                        # If perturbing FROM dummy:
                        else:
                            # All terms have already been perturbed in "5_grow_soft".
                            atom_type1 = atom_type0
                            LJ0_value = LJ1_value = (
                                LJ0.sigma().value(),
                                LJ0.epsilon().value(),
                            )
                            charge0_value = charge1_value = atom.property(
                                "charge0"
                            ).value()

                    else:
                        # If only hard atoms in perturbation, hold parameters.
                        atom_type1 = atom_type0
                        LJ0_value = LJ1_value = (
                            LJ0.sigma().value(),
                            LJ0.epsilon().value(),
                        )
                        charge0_value = charge1_value = atom.property("charge0").value()

                elif perturbation_type == "vanish_soft":
                    if atom.property("element0") == _SireMol.Element(
                        "X"
                    ) or atom.property("element1") == _SireMol.Element("X"):
                        # If perturbing TO dummy:
                        if atom.property("element1") == _SireMol.Element("X"):
                            # allow atom types to change.
                            atom_type0 = atom_type0
                            atom_type1 = atom_type1

                            # In this step, only remove LJ from soft-core perturbations.
                            LJ0_value = LJ0.sigma().value(), LJ0.epsilon().value()
                            LJ1_value = (0.0, 0.0)

                            # soft discharge was previous step, so assume 0.0.
                            charge0_value = charge1_value = -0.0

                        # If perturbing FROM dummy:
                        else:
                            # All terms have already been perturbed in "5_grow_soft".
                            atom_type1 = atom_type0
                            LJ0_value = LJ1_value = (
                                LJ0.sigma().value(),
                                LJ0.epsilon().value(),
                            )
                            charge0_value = charge1_value = atom.property(
                                "charge0"
                            ).value()

                    else:
                        # If only hard atoms in perturbation, hold parameters.
                        atom_type1 = atom_type0
                        LJ0_value = LJ1_value = (
                            LJ0.sigma().value(),
                            LJ0.epsilon().value(),
                        )
                        charge0_value = charge1_value = atom.property("charge0").value()

                elif perturbation_type == "flip":
                    if atom.property("element0") == _SireMol.Element(
                        "X"
                    ) or atom.property("element1") == _SireMol.Element("X"):
                        # If perturbing TO dummy:
                        if atom.property("element1") == _SireMol.Element("X"):
                            # atom types have already been changed.
                            atom_type0 = atom_type1

                            # In previous steps, soft-core transformations were discharged and vanished.
                            LJ0_value = LJ1_value = (0.0, 0.0)
                            charge0_value = charge1_value = -0.0

                        # If perturbing FROM dummy:
                        else:
                            # All terms have already been perturbed in "5_grow_soft".
                            atom_type1 = atom_type0
                            LJ0_value = LJ1_value = (
                                LJ0.sigma().value(),
                                LJ0.epsilon().value(),
                            )
                            charge0_value = charge1_value = atom.property(
                                "charge0"
                            ).value()

                    else:
                        # If only hard atoms in perturbation, change all parameters.
                        atom_type1 = atom_type1
                        atom_type0 = atom_type0
                        LJ0_value = LJ0.sigma().value(), LJ0.epsilon().value()
                        LJ1_value = LJ1.sigma().value(), LJ1.epsilon().value()
                        charge0_value = atom.property("charge0").value()
                        charge1_value = atom.property("charge1").value()

                elif perturbation_type == "grow_soft":
                    if atom.property("element0") == _SireMol.Element(
                        "X"
                    ) or atom.property("element1") == _SireMol.Element("X"):
                        # If perturbing TO dummy:
                        if atom.property("element1") == _SireMol.Element("X"):
                            # atom types have already been changed.
                            atom_type0 = atom_type1

                            # In previous steps, soft-core transformations were discharged and vanished.
                            LJ0_value = LJ1_value = (0.0, 0.0)
                            charge0_value = charge1_value = -0.0

                        # If perturbing FROM dummy:
                        else:
                            # if perturbing FROM dummy, i.e. element0 is dummy, perturb.
                            # allow atom types to change.
                            atom_type0 = atom_type0
                            atom_type1 = atom_type1

                            # In this step, soft-core perturbations are grown from 0.
                            LJ0_value = LJ0.sigma().value(), LJ0.epsilon().value()
                            LJ1_value = LJ1.sigma().value(), LJ1.epsilon().value()
                            charge0_value = charge1_value = atom.property(
                                "charge0"
                            ).value()

                    else:
                        # If only hard atoms in perturbation, parameters are already changed.
                        atom_type0 = atom_type1
                        LJ0_value = LJ1_value = (
                            LJ1.sigma().value(),
                            LJ1.epsilon().value(),
                        )
                        charge0_value = charge1_value = atom.property("charge1").value()

                elif perturbation_type == "charge_soft":
                    if atom.property("element0") == _SireMol.Element(
                        "X"
                    ) or atom.property("element1") == _SireMol.Element("X"):
                        # If perturbing TO dummy:
                        if atom.property("element1") == _SireMol.Element("X"):
                            # atom types have already been changed.
                            atom_type0 = atom_type1

                            # In previous steps, soft-core transformations were discharged and vanished.
                            LJ0_value = LJ1_value = (0.0, 0.0)
                            charge0_value = charge1_value = -0.0

                        # If perturbing FROM dummy:
                        else:
                            # if perturbing FROM dummy, i.e. element0 is dummy, perturb.
                            # atom types is already changed:
                            atom_type0 = atom_type1

                            # In this step, soft-core perturbations are charged from 0.
                            LJ0_value = LJ1_value = (
                                LJ1.sigma().value(),
                                LJ1.epsilon().value(),
                            )
                            charge0_value = atom.property("charge0").value()
                            charge1_value = atom.property("charge1").value()

                    else:
                        # If only hard atoms in perturbation, parameters are already changed.
                        atom_type0 = atom_type1
                        LJ0_value = LJ1_value = (
                            LJ1.sigma().value(),
                            LJ1.epsilon().value(),
                        )
                        charge0_value = charge1_value = atom.property("charge1").value()

                # Write atom data.
                file.write("        name           %s\n" % atom.name().value())
                file.write("        initial_type   %s\n" % atom_type0)
                file.write("        final_type     %s\n" % atom_type1)
                file.write("        initial_LJ     %.5f %.5f\n" % (LJ0_value))
                file.write("        final_LJ       %.5f %.5f\n" % (LJ1_value))
                file.write("        initial_charge %.5f\n" % charge0_value)
                file.write("        final_charge   %.5f\n" % charge1_value)

                # End atom record.
                file.write("    endatom\n")

        # If this is an ABFE calculation, no need to change bonded terms.
        if not molecule.isDecoupled():
            # 2) Bonds.

            # Extract the bonds at lambda = 0 and 1.
            bonds0 = mol.property("bond0").potentials()
            bonds1 = mol.property("bond1").potentials()

            # Dictionaries to store the BondIDs at lambda = 0 and 1.
            bonds0_idx = {}
            bonds1_idx = {}

            # Loop over all bonds at lambda = 0.
            for idx, bond in enumerate(bonds0):
                # Get the AtomIdx for the atoms in the bond.
                idx0 = info.atomIdx(bond.atom0())
                idx1 = info.atomIdx(bond.atom1())

                # Create the BondID.
                bond_id = _SireMol.BondID(idx0, idx1)

                # Add to the list of ids.
                bonds0_idx[bond_id] = idx

            # Loop over all bonds at lambda = 1.
            for idx, bond in enumerate(bonds1):
                # Get the AtomIdx for the atoms in the bond.
                idx0 = info.atomIdx(bond.atom0())
                idx1 = info.atomIdx(bond.atom1())

                # Create the BondID.
                bond_id = _SireMol.BondID(idx0, idx1)

                # Add to the list of ids.
                if bond_id.mirror() in bonds0_idx:
                    bonds1_idx[bond_id.mirror()] = idx
                else:
                    bonds1_idx[bond_id] = idx

            # Now work out the BondIDs that are unique at lambda = 0 and 1
            # as well as those that are shared.
            bonds0_unique_idx = {}
            bonds1_unique_idx = {}
            bonds_shared_idx = {}

            # lambda = 0.
            for idx in bonds0_idx.keys():
                if idx not in bonds1_idx.keys():
                    bonds0_unique_idx[idx] = bonds0_idx[idx]
                else:
                    bonds_shared_idx[idx] = (bonds0_idx[idx], bonds1_idx[idx])

            # lambda = 1.
            for idx in bonds1_idx.keys():
                if idx not in bonds0_idx.keys():
                    bonds1_unique_idx[idx] = bonds1_idx[idx]
                elif idx not in bonds_shared_idx.keys():
                    bonds_shared_idx[idx] = (bonds0_idx[idx], bonds1_idx[idx])

            # First create records for the bonds that are unique to lambda = 0 and 1.

            def sort_bonds(bonds, idx):
                # Get the bond potential.
                bond = bonds[idx]

                # Get the AtomIdx for the atoms in the bond.
                idx0 = info.atomIdx(bond.atom0())
                idx1 = info.atomIdx(bond.atom1())

                return (mol.atom(idx0).name().value(), mol.atom(idx1).name().value())

            # lambda = 0.
            for idx in sorted(
                bonds0_unique_idx.values(), key=lambda idx: sort_bonds(bonds0, idx)
            ):
                # Get the bond potential.
                bond = bonds0[idx]

                # Get the AtomIdx for the atoms in the bond.
                idx0 = info.atomIdx(bond.atom0())
                idx1 = info.atomIdx(bond.atom1())

                # Cast the function as an AmberBond.
                amber_bond = _SireMM.AmberBond(bond.function(), _SireCAS.Symbol("r"))

                # Start bond record.
                file.write("    bond\n")

                # Bond data.
                file.write(
                    "        atom0          %s\n" % mol.atom(idx0).name().value()
                )
                file.write(
                    "        atom1          %s\n" % mol.atom(idx1).name().value()
                )
                file.write("        initial_force  %.5f\n" % amber_bond.k())
                file.write("        initial_equil  %.5f\n" % amber_bond.r0())
                file.write("        final_force    %.5f\n" % 0.0)
                file.write("        final_equil    %.5f\n" % amber_bond.r0())

                # End bond record.
                file.write("    endbond\n")

            # lambda = 1.
            for idx in sorted(
                bonds1_unique_idx.values(), key=lambda idx: sort_bonds(bonds1, idx)
            ):
                # Get the bond potential.
                bond = bonds1[idx]

                # Get the AtomIdx for the atoms in the bond.
                idx0 = info.atomIdx(bond.atom0())
                idx1 = info.atomIdx(bond.atom1())

                # Cast the function as an AmberBond.
                amber_bond = _SireMM.AmberBond(bond.function(), _SireCAS.Symbol("r"))

                # Start bond record.
                file.write("    bond\n")
                if perturbation_type in ["discharge_soft", "vanish_soft"]:
                    # Bond data is unchanged.
                    file.write(
                        "        atom0          %s\n" % mol.atom(idx0).name().value()
                    )
                    file.write(
                        "        atom1          %s\n" % mol.atom(idx1).name().value()
                    )
                    file.write("        initial_force  %.5f\n" % 0.0)
                    file.write("        initial_equil  %.5f\n" % amber_bond.r0())
                    file.write("        final_force    %.5f\n" % 0.0)
                    file.write("        final_equil    %.5f\n" % amber_bond.r0())

                elif perturbation_type in ["flip", "full"]:
                    # Bonds are perturbed.
                    file.write(
                        "        atom0          %s\n" % mol.atom(idx0).name().value()
                    )
                    file.write(
                        "        atom1          %s\n" % mol.atom(idx1).name().value()
                    )
                    file.write("        initial_force  %.5f\n" % 0.0)
                    file.write("        initial_equil  %.5f\n" % amber_bond.r0())
                    file.write("        final_force    %.5f\n" % amber_bond.k())
                    file.write("        final_equil    %.5f\n" % amber_bond.r0())

                elif perturbation_type in ["grow_soft", "charge_soft"]:
                    # Bond data has already been changed, assume endpoints.
                    file.write(
                        "        atom0          %s\n" % mol.atom(idx0).name().value()
                    )
                    file.write(
                        "        atom1          %s\n" % mol.atom(idx1).name().value()
                    )
                    file.write("        initial_force  %.5f\n" % amber_bond.k())
                    file.write("        initial_equil  %.5f\n" % amber_bond.r0())
                    file.write("        final_force    %.5f\n" % amber_bond.k())
                    file.write("        final_equil    %.5f\n" % amber_bond.r0())

                # End bond record.
                file.write("    endbond\n")

            # Now add records for the shared bonds.
            for idx0, idx1 in sorted(
                bonds_shared_idx.values(),
                key=lambda idx_pair: sort_bonds(bonds0, idx_pair[0]),
            ):
                # Get the bond potentials.
                bond0 = bonds0[idx0]
                bond1 = bonds1[idx1]

                # Get the AtomIdx for the atoms in the bond.
                idx0 = info.atomIdx(bond0.atom0())
                idx1 = info.atomIdx(bond0.atom1())

                # Check that an atom in the bond is perturbed.
                if _has_pert_atom([idx0, idx1], pert_idxs):
                    # Cast the bonds as AmberBonds.
                    amber_bond0 = _SireMM.AmberBond(
                        bond0.function(), _SireCAS.Symbol("r")
                    )
                    amber_bond1 = _SireMM.AmberBond(
                        bond1.function(), _SireCAS.Symbol("r")
                    )

                    # Check whether a dummy atoms are present in the lambda = 0
                    # and lambda = 1 states.
                    initial_dummy = _has_dummy(mol, [idx0, idx1])
                    final_dummy = _has_dummy(mol, [idx0, idx1], True)

                    # Cannot have a bond with a dummy in both states.
                    if initial_dummy and final_dummy:
                        raise _IncompatibleError(
                            "Dummy atoms are present in both the initial "
                            "and final bond?"
                        )

                    # Set the bond parameters of the dummy state to those of the non-dummy end state.
                    if initial_dummy or final_dummy:
                        has_dummy = True
                        if initial_dummy:
                            amber_bond0 = amber_bond1
                        else:
                            amber_bond1 = amber_bond0
                    else:
                        has_dummy = False

                    # Only write record if the bond parameters change.
                    if has_dummy or amber_bond0 != amber_bond1:
                        # Start bond record.
                        file.write("    bond\n")

                        if perturbation_type in ["discharge_soft", "vanish_soft"]:
                            # Bonds are not perturbed.
                            file.write(
                                "        atom0          %s\n"
                                % mol.atom(idx0).name().value()
                            )
                            file.write(
                                "        atom1          %s\n"
                                % mol.atom(idx1).name().value()
                            )
                            file.write(
                                "        initial_force  %.5f\n" % amber_bond0.k()
                            )
                            file.write(
                                "        initial_equil  %.5f\n" % amber_bond0.r0()
                            )
                            file.write(
                                "        final_force    %.5f\n" % amber_bond0.k()
                            )
                            file.write(
                                "        final_equil    %.5f\n" % amber_bond0.r0()
                            )

                        elif perturbation_type in ["flip", "full"]:
                            # Bonds are perturbed.
                            file.write(
                                "        atom0          %s\n"
                                % mol.atom(idx0).name().value()
                            )
                            file.write(
                                "        atom1          %s\n"
                                % mol.atom(idx1).name().value()
                            )
                            file.write(
                                "        initial_force  %.5f\n" % amber_bond0.k()
                            )
                            file.write(
                                "        initial_equil  %.5f\n" % amber_bond0.r0()
                            )
                            file.write(
                                "        final_force    %.5f\n" % amber_bond1.k()
                            )
                            file.write(
                                "        final_equil    %.5f\n" % amber_bond1.r0()
                            )

                        elif perturbation_type in ["grow_soft", "charge_soft"]:
                            # Bonds are already perturbed.
                            file.write(
                                "        atom0          %s\n"
                                % mol.atom(idx0).name().value()
                            )
                            file.write(
                                "        atom1          %s\n"
                                % mol.atom(idx1).name().value()
                            )
                            file.write(
                                "        initial_force  %.5f\n" % amber_bond1.k()
                            )
                            file.write(
                                "        initial_equil  %.5f\n" % amber_bond1.r0()
                            )
                            file.write(
                                "        final_force    %.5f\n" % amber_bond1.k()
                            )
                            file.write(
                                "        final_equil    %.5f\n" % amber_bond1.r0()
                            )

                        # End bond record.
                        file.write("    endbond\n")

            # 3) Angles.

            # Extract the angles at lambda = 0 and 1.
            angles0 = mol.property("angle0").potentials()
            angles1 = mol.property("angle1").potentials()

            # Dictionaries to store the AngleIDs at lambda = 0 and 1.
            angles0_idx = {}
            angles1_idx = {}

            # Loop over all angles at lambda = 0.
            for idx, angle in enumerate(angles0):
                # Get the AtomIdx for the atoms in the angle.
                idx0 = info.atomIdx(angle.atom0())
                idx1 = info.atomIdx(angle.atom1())
                idx2 = info.atomIdx(angle.atom2())

                # Create the AngleID.
                angle_id = _SireMol.AngleID(idx0, idx1, idx2)

                # Add to the list of ids.
                angles0_idx[angle_id] = idx

            # Loop over all angles at lambda = 1.
            for idx, angle in enumerate(angles1):
                # Get the AtomIdx for the atoms in the angle.
                idx0 = info.atomIdx(angle.atom0())
                idx1 = info.atomIdx(angle.atom1())
                idx2 = info.atomIdx(angle.atom2())

                # Create the AngleID.
                angle_id = _SireMol.AngleID(idx0, idx1, idx2)

                # Add to the list of ids.
                if angle_id.mirror() in angles0_idx:
                    angles1_idx[angle_id.mirror()] = idx
                else:
                    angles1_idx[angle_id] = idx

            # Now work out the AngleIDs that are unique at lambda = 0 and 1
            # as well as those that are shared.
            angles0_unique_idx = {}
            angles1_unique_idx = {}
            angles_shared_idx = {}

            # lambda = 0.
            for idx in angles0_idx.keys():
                if idx not in angles1_idx.keys():
                    angles0_unique_idx[idx] = angles0_idx[idx]
                else:
                    angles_shared_idx[idx] = (angles0_idx[idx], angles1_idx[idx])

            # lambda = 1.
            for idx in angles1_idx.keys():
                if idx not in angles0_idx.keys():
                    angles1_unique_idx[idx] = angles1_idx[idx]
                elif idx not in angles_shared_idx.keys():
                    angles_shared_idx[idx] = (angles0_idx[idx], angles1_idx[idx])

            # First create records for the angles that are unique to lambda = 0 and 1.

            def sort_angles(angles, idx):
                # Get the angle potential.
                angle = angles[idx]

                # Get the AtomIdx for the atoms in the angle.
                idx0 = info.atomIdx(angle.atom0())
                idx1 = info.atomIdx(angle.atom1())
                idx2 = info.atomIdx(angle.atom2())

                return (
                    mol.atom(idx1).name().value(),
                    mol.atom(idx0).name().value(),
                    mol.atom(idx2).name().value(),
                )

            # lambda = 0.
            for idx in sorted(
                angles0_unique_idx.values(), key=lambda idx: sort_angles(angles0, idx)
            ):
                # Get the angle potential.
                angle = angles0[idx]

                # Get the AtomIdx for the atoms in the angle.
                idx0 = info.atomIdx(angle.atom0())
                idx1 = info.atomIdx(angle.atom1())
                idx2 = info.atomIdx(angle.atom2())

                # Cast the function as an AmberAngle.
                amber_angle = _SireMM.AmberAngle(
                    angle.function(), _SireCAS.Symbol("theta")
                )

                # Start angle record.
                file.write("    angle\n")

                if perturbation_type in ["full", "flip"]:
                    # Angle data.
                    file.write(
                        "        atom0          %s\n" % mol.atom(idx0).name().value()
                    )
                    file.write(
                        "        atom1          %s\n" % mol.atom(idx1).name().value()
                    )
                    file.write(
                        "        atom2          %s\n" % mol.atom(idx2).name().value()
                    )
                    file.write("        initial_force  %.5f\n" % amber_angle.k())
                    file.write("        initial_equil  %.5f\n" % amber_angle.theta0())
                    file.write("        final_force    %.5f\n" % 0.0)
                    file.write("        final_equil    %.5f\n" % amber_angle.theta0())

                elif perturbation_type in ["discharge_soft", "vanish_soft"]:
                    # Angle data, unperturbed.
                    file.write(
                        "        atom0          %s\n" % mol.atom(idx0).name().value()
                    )
                    file.write(
                        "        atom1          %s\n" % mol.atom(idx1).name().value()
                    )
                    file.write(
                        "        atom2          %s\n" % mol.atom(idx2).name().value()
                    )
                    file.write("        initial_force  %.5f\n" % amber_angle.k())
                    file.write("        initial_equil  %.5f\n" % amber_angle.theta0())
                    file.write("        final_force    %.5f\n" % amber_angle.k())
                    file.write("        final_equil    %.5f\n" % amber_angle.theta0())

                elif perturbation_type in ["grow_soft", "charge_soft"]:
                    # Angle data, already perturbed.
                    file.write(
                        "        atom0          %s\n" % mol.atom(idx0).name().value()
                    )
                    file.write(
                        "        atom1          %s\n" % mol.atom(idx1).name().value()
                    )
                    file.write(
                        "        atom2          %s\n" % mol.atom(idx2).name().value()
                    )
                    file.write("        initial_force  %.5f\n" % 0.0)
                    file.write("        initial_equil  %.5f\n" % amber_angle.theta0())
                    file.write("        final_force    %.5f\n" % 0.0)
                    file.write("        final_equil    %.5f\n" % amber_angle.theta0())

                # End angle record.
                file.write("    endangle\n")

            # lambda = 1.
            for idx in sorted(
                angles1_unique_idx.values(), key=lambda idx: sort_angles(angles1, idx)
            ):
                # Get the angle potential.
                angle = angles1[idx]

                # Get the AtomIdx for the atoms in the angle.
                idx0 = info.atomIdx(angle.atom0())
                idx1 = info.atomIdx(angle.atom1())
                idx2 = info.atomIdx(angle.atom2())

                # Cast the function as an AmberAngle.
                amber_angle = _SireMM.AmberAngle(
                    angle.function(), _SireCAS.Symbol("theta")
                )

                # Start angle record.
                file.write("    angle\n")

                if perturbation_type in ["full", "flip"]:
                    # Angle data.
                    file.write(
                        "        atom0          %s\n" % mol.atom(idx0).name().value()
                    )
                    file.write(
                        "        atom1          %s\n" % mol.atom(idx1).name().value()
                    )
                    file.write(
                        "        atom2          %s\n" % mol.atom(idx2).name().value()
                    )
                    file.write("        initial_force  %.5f\n" % 0.0)
                    file.write("        initial_equil  %.5f\n" % amber_angle.theta0())
                    file.write("        final_force    %.5f\n" % amber_angle.k())
                    file.write("        final_equil    %.5f\n" % amber_angle.theta0())

                elif perturbation_type in ["discharge_soft", "vanish_soft"]:
                    # Angle data, unperturbed.
                    file.write(
                        "        atom0          %s\n" % mol.atom(idx0).name().value()
                    )
                    file.write(
                        "        atom1          %s\n" % mol.atom(idx1).name().value()
                    )
                    file.write(
                        "        atom2          %s\n" % mol.atom(idx2).name().value()
                    )
                    file.write("        initial_force  %.5f\n" % 0.0)
                    file.write("        initial_equil  %.5f\n" % amber_angle.theta0())
                    file.write("        final_force    %.5f\n" % 0.0)
                    file.write("        final_equil    %.5f\n" % amber_angle.theta0())

                elif perturbation_type in ["grow_soft", "charge_soft"]:
                    # Angle data, already perturbed.
                    file.write(
                        "        atom0          %s\n" % mol.atom(idx0).name().value()
                    )
                    file.write(
                        "        atom1          %s\n" % mol.atom(idx1).name().value()
                    )
                    file.write(
                        "        atom2          %s\n" % mol.atom(idx2).name().value()
                    )
                    file.write("        initial_force  %.5f\n" % amber_angle.k())
                    file.write("        initial_equil  %.5f\n" % amber_angle.theta0())
                    file.write("        final_force    %.5f\n" % amber_angle.k())
                    file.write("        final_equil    %.5f\n" % amber_angle.theta0())

                # End angle record.
                file.write("    endangle\n")

            # Now add records for the shared angles.
            for idx0, idx1 in sorted(
                angles_shared_idx.values(),
                key=lambda idx_pair: sort_angles(angles0, idx_pair[0]),
            ):
                # Get the angle potentials.
                angle0 = angles0[idx0]
                angle1 = angles1[idx1]

                # Get the AtomIdx for the atoms in the angle.
                idx0 = info.atomIdx(angle0.atom0())
                idx1 = info.atomIdx(angle0.atom1())
                idx2 = info.atomIdx(angle0.atom2())

                # Check that an atom in the angle is perturbed.
                if _has_pert_atom([idx0, idx1, idx2], pert_idxs):
                    # Cast the functions as AmberAngles.
                    amber_angle0 = _SireMM.AmberAngle(
                        angle0.function(), _SireCAS.Symbol("theta")
                    )
                    amber_angle1 = _SireMM.AmberAngle(
                        angle1.function(), _SireCAS.Symbol("theta")
                    )

                    # Check whether a dummy atoms are present in the lambda = 0
                    # and lambda = 1 states.
                    initial_dummy = _has_dummy(mol, [idx0, idx1, idx2])
                    final_dummy = _has_dummy(mol, [idx0, idx1, idx2], True)

                    # Set the angle parameters of the dummy state to those of the non-dummy end state.
                    if initial_dummy and final_dummy:
                        has_dummy = True
                        amber_angle0 = _SireMM.AmberAngle()
                        amber_angle1 = _SireMM.AmberAngle()
                    elif initial_dummy or final_dummy:
                        has_dummy = True
                        if initial_dummy:
                            amber_angle0 = amber_angle1
                        else:
                            amber_angle1 = amber_angle0
                    else:
                        has_dummy = False

                    # Only write record if the angle parameters change.
                    if has_dummy or amber_angle0 != amber_angle1:
                        # Start angle record.
                        file.write("    angle\n")

                        if perturbation_type in ["full", "flip"]:
                            # Angle data.
                            file.write(
                                "        atom0          %s\n"
                                % mol.atom(idx0).name().value()
                            )
                            file.write(
                                "        atom1          %s\n"
                                % mol.atom(idx1).name().value()
                            )
                            file.write(
                                "        atom2          %s\n"
                                % mol.atom(idx2).name().value()
                            )
                            file.write(
                                "        initial_force  %.5f\n" % amber_angle0.k()
                            )
                            file.write(
                                "        initial_equil  %.5f\n" % amber_angle0.theta0()
                            )
                            file.write(
                                "        final_force    %.5f\n" % amber_angle1.k()
                            )
                            file.write(
                                "        final_equil    %.5f\n" % amber_angle1.theta0()
                            )

                        elif perturbation_type in ["discharge_soft", "vanish_soft"]:
                            # Angle data, unperturbed.
                            file.write(
                                "        atom0          %s\n"
                                % mol.atom(idx0).name().value()
                            )
                            file.write(
                                "        atom1          %s\n"
                                % mol.atom(idx1).name().value()
                            )
                            file.write(
                                "        atom2          %s\n"
                                % mol.atom(idx2).name().value()
                            )
                            file.write(
                                "        initial_force  %.5f\n" % amber_angle0.k()
                            )
                            file.write(
                                "        initial_equil  %.5f\n" % amber_angle0.theta0()
                            )
                            file.write(
                                "        final_force    %.5f\n" % amber_angle0.k()
                            )
                            file.write(
                                "        final_equil    %.5f\n" % amber_angle0.theta0()
                            )

                        elif perturbation_type in ["grow_soft", "charge_soft"]:
                            # Angle data, already perturbed.
                            file.write(
                                "        atom0          %s\n"
                                % mol.atom(idx0).name().value()
                            )
                            file.write(
                                "        atom1          %s\n"
                                % mol.atom(idx1).name().value()
                            )
                            file.write(
                                "        atom2          %s\n"
                                % mol.atom(idx2).name().value()
                            )
                            file.write(
                                "        initial_force  %.5f\n" % amber_angle1.k()
                            )
                            file.write(
                                "        initial_equil  %.5f\n" % amber_angle1.theta0()
                            )
                            file.write(
                                "        final_force    %.5f\n" % amber_angle1.k()
                            )
                            file.write(
                                "        final_equil    %.5f\n" % amber_angle1.theta0()
                            )

                        # End angle record.
                        file.write("    endangle\n")

            # 4) Dihedrals.

            # Extract the dihedrals at lambda = 0 and 1.
            dihedrals0 = mol.property("dihedral0").potentials()
            dihedrals1 = mol.property("dihedral1").potentials()

            # Dictionaries to store the DihedralIDs at lambda = 0 and 1.
            dihedrals0_idx = {}
            dihedrals1_idx = {}

            # Loop over all dihedrals at lambda = 0.
            for idx, dihedral in enumerate(dihedrals0):
                # Get the AtomIdx for the atoms in the dihedral.
                idx0 = info.atomIdx(dihedral.atom0())
                idx1 = info.atomIdx(dihedral.atom1())
                idx2 = info.atomIdx(dihedral.atom2())
                idx3 = info.atomIdx(dihedral.atom3())

                # Create the DihedralID.
                dihedral_id = _SireMol.DihedralID(idx0, idx1, idx2, idx3)

                # Add to the list of ids.
                dihedrals0_idx[dihedral_id] = idx

            # Loop over all dihedrals at lambda = 1.
            for idx, dihedral in enumerate(dihedrals1):
                # Get the AtomIdx for the atoms in the dihedral.
                idx0 = info.atomIdx(dihedral.atom0())
                idx1 = info.atomIdx(dihedral.atom1())
                idx2 = info.atomIdx(dihedral.atom2())
                idx3 = info.atomIdx(dihedral.atom3())

                # Create the DihedralID.
                dihedral_id = _SireMol.DihedralID(idx0, idx1, idx2, idx3)

                # Add to the list of ids.
                if dihedral_id.mirror() in dihedrals0_idx:
                    dihedrals1_idx[dihedral_id.mirror()] = idx
                else:
                    dihedrals1_idx[dihedral_id] = idx

            # Now work out the DihedralIDs that are unique at lambda = 0 and 1
            # as well as those that are shared.
            dihedrals0_unique_idx = {}
            dihedrals1_unique_idx = {}
            dihedrals_shared_idx = {}

            # lambda = 0.
            for idx in dihedrals0_idx.keys():
                if idx not in dihedrals1_idx.keys():
                    dihedrals0_unique_idx[idx] = dihedrals0_idx[idx]
                else:
                    dihedrals_shared_idx[idx] = (
                        dihedrals0_idx[idx],
                        dihedrals1_idx[idx],
                    )

            # lambda = 1.
            for idx in dihedrals1_idx.keys():
                if idx not in dihedrals0_idx.keys():
                    dihedrals1_unique_idx[idx] = dihedrals1_idx[idx]
                elif idx not in dihedrals_shared_idx.keys():
                    dihedrals_shared_idx[idx] = (
                        dihedrals0_idx[idx],
                        dihedrals1_idx[idx],
                    )

            # First create records for the dihedrals that are unique to lambda = 0 and 1.

            def sort_dihedrals(dihedrals, idx):
                # Get the dihedral potential.
                dihedral = dihedrals[idx]

                # Get the AtomIdx for the atoms in the angle.
                idx0 = info.atomIdx(dihedral.atom0())
                idx1 = info.atomIdx(dihedral.atom1())
                idx2 = info.atomIdx(dihedral.atom2())
                idx3 = info.atomIdx(dihedral.atom3())

                return (
                    mol.atom(idx1).name().value(),
                    mol.atom(idx2).name().value(),
                    mol.atom(idx0).name().value(),
                    mol.atom(idx3).name().value(),
                )

            # lambda = 0.
            for idx in sorted(
                dihedrals0_unique_idx.values(),
                key=lambda idx: sort_dihedrals(dihedrals0, idx),
            ):
                # Get the dihedral potential.
                dihedral = dihedrals0[idx]

                # Get the AtomIdx for the atoms in the dihedral.
                idx0 = info.atomIdx(dihedral.atom0())
                idx1 = info.atomIdx(dihedral.atom1())
                idx2 = info.atomIdx(dihedral.atom2())
                idx3 = info.atomIdx(dihedral.atom3())

                # Cast the function as an AmberDihedral.
                amber_dihedral = _SireMM.AmberDihedral(
                    dihedral.function(), _SireCAS.Symbol("phi")
                )

                # Start dihedral record.
                file.write("    dihedral\n")

                # Dihedral data.
                file.write(
                    "        atom0          %s\n" % mol.atom(idx0).name().value()
                )
                file.write(
                    "        atom1          %s\n" % mol.atom(idx1).name().value()
                )
                file.write(
                    "        atom2          %s\n" % mol.atom(idx2).name().value()
                )
                file.write(
                    "        atom3          %s\n" % mol.atom(idx3).name().value()
                )
                file.write("        initial_form  ")
                amber_dihedral_terms_sorted = sorted(
                    amber_dihedral.terms(),
                    key=lambda t: (t.k(), t.periodicity(), t.phase()),
                )
                for term in amber_dihedral_terms_sorted:
                    if perturbation_type in [
                        "discharge_soft",
                        "vanish_soft",
                        "flip",
                        "full",
                    ]:
                        file.write(
                            " %5.4f %.1f %7.6f"
                            % (term.k(), term.periodicity(), term.phase())
                        )
                    else:
                        file.write(
                            " %5.4f %.1f %7.6f"
                            % (0.0, term.periodicity(), term.phase())
                        )
                file.write("\n")
                file.write("        final_form    ")

                for term in amber_dihedral_terms_sorted:
                    if perturbation_type in ["discharge_soft", "vanish_soft"]:
                        file.write(
                            " %5.4f %.1f %7.6f"
                            % (term.k(), term.periodicity(), term.phase())
                        )
                    else:
                        file.write(
                            " %5.4f %.1f %7.6f"
                            % (0.0, term.periodicity(), term.phase())
                        )
                file.write("\n")

                # End dihedral record.
                file.write("    enddihedral\n")

            # lambda = 1.
            for idx in sorted(
                dihedrals1_unique_idx.values(),
                key=lambda idx: sort_dihedrals(dihedrals1, idx),
            ):
                # Get the dihedral potential.
                dihedral = dihedrals1[idx]

                # Get the AtomIdx for the atoms in the dihedral.
                idx0 = info.atomIdx(dihedral.atom0())
                idx1 = info.atomIdx(dihedral.atom1())
                idx2 = info.atomIdx(dihedral.atom2())
                idx3 = info.atomIdx(dihedral.atom3())

                # Cast the function as an AmberDihedral.
                amber_dihedral = _SireMM.AmberDihedral(
                    dihedral.function(), _SireCAS.Symbol("phi")
                )

                # Start dihedral record.
                file.write("    dihedral\n")

                # Dihedral data.
                file.write(
                    "        atom0          %s\n" % mol.atom(idx0).name().value()
                )
                file.write(
                    "        atom1          %s\n" % mol.atom(idx1).name().value()
                )
                file.write(
                    "        atom2          %s\n" % mol.atom(idx2).name().value()
                )
                file.write(
                    "        atom3          %s\n" % mol.atom(idx3).name().value()
                )
                file.write("        initial_form  ")
                amber_dihedral_terms_sorted = sorted(
                    amber_dihedral.terms(),
                    key=lambda t: (t.k(), t.periodicity(), t.phase()),
                )
                for term in amber_dihedral_terms_sorted:
                    if perturbation_type in [
                        "discharge_soft",
                        "vanish_soft",
                        "flip",
                        "full",
                    ]:
                        file.write(
                            " %5.4f %.1f %7.6f"
                            % (0.0, term.periodicity(), term.phase())
                        )
                    else:
                        file.write(
                            " %5.4f %.1f %7.6f"
                            % (term.k(), term.periodicity(), term.phase())
                        )

                file.write("\n")
                file.write("        final_form    ")
                for term in amber_dihedral_terms_sorted:
                    if perturbation_type in ["discharge_soft", "vanish_soft"]:
                        file.write(
                            " %5.4f %.1f %7.6f"
                            % (0.0, term.periodicity(), term.phase())
                        )
                    else:
                        file.write(
                            " %5.4f %.1f %7.6f"
                            % (term.k(), term.periodicity(), term.phase())
                        )
                file.write("\n")

                # End dihedral record.
                file.write("    enddihedral\n")

            # Now add records for the shared dihedrals.
            for idx0, idx1 in sorted(
                dihedrals_shared_idx.values(),
                key=lambda idx_pair: sort_dihedrals(dihedrals0, idx_pair[0]),
            ):
                # Get the dihedral potentials.
                dihedral0 = dihedrals0[idx0]
                dihedral1 = dihedrals1[idx1]

                # Get the AtomIdx for the atoms in the dihedral.
                idx0 = info.atomIdx(dihedral0.atom0())
                idx1 = info.atomIdx(dihedral0.atom1())
                idx2 = info.atomIdx(dihedral0.atom2())
                idx3 = info.atomIdx(dihedral0.atom3())

                # Check that an atom in the dihedral is perturbed.
                if _has_pert_atom([idx0, idx1, idx2, idx3], pert_idxs):
                    # Cast the functions as AmberDihedrals.
                    amber_dihedral0 = _SireMM.AmberDihedral(
                        dihedral0.function(), _SireCAS.Symbol("phi")
                    )
                    amber_dihedral1 = _SireMM.AmberDihedral(
                        dihedral1.function(), _SireCAS.Symbol("phi")
                    )

                    # Whether to zero the barrier height of the initial state dihedral.
                    zero_k = False

                    # Whether to force writing the dihedral to the perturbation file.
                    force_write = False

                    # Whether any atom in each end state is a dummy.
                    has_dummy_initial = _has_dummy(mol, [idx0, idx1, idx2, idx3])
                    has_dummy_final = _has_dummy(mol, [idx0, idx1, idx2, idx3], True)

                    # Whether all atoms in each state are dummies.
                    all_dummy_initial = all(_is_dummy(mol, [idx0, idx1, idx2, idx3]))
                    all_dummy_final = all(
                        _is_dummy(mol, [idx0, idx1, idx2, idx3], True)
                    )

                    # Dummies are present in both end states, use null potentials.
                    if has_dummy_initial and has_dummy_final:
                        amber_dihedral0 = _SireMM.AmberDihedral()
                        amber_dihedral1 = _SireMM.AmberDihedral()

                    # Dummies in the initial state.
                    elif has_dummy_initial:
                        if all_dummy_initial and not zero_dummy_dihedrals:
                            # Use the potential at lambda = 1 and write to the pert file.
                            amber_dihedral0 = amber_dihedral1
                            force_write = True
                        else:
                            zero_k = True

                    # Dummies in the final state.
                    elif has_dummy_final:
                        if all_dummy_final and not zero_dummy_dihedrals:
                            # Use the potential at lambda = 0 and write to the pert file.
                            amber_dihedral1 = amber_dihedral0
                            force_write = True
                        else:
                            zero_k = True

                    # Only write record if the dihedral parameters change.
                    if zero_k or force_write or amber_dihedral0 != amber_dihedral1:
                        # Initialise a null dihedral.
                        null_dihedral = _SireMM.AmberDihedral()

                        # Don't write the dihedral record if both potentials are null.
                        if not (
                            amber_dihedral0 == null_dihedral
                            and amber_dihedral1 == null_dihedral
                        ):
                            # Start dihedral record.
                            file.write("    dihedral\n")

                            # Dihedral data.
                            file.write(
                                "        atom0          %s\n"
                                % mol.atom(idx0).name().value()
                            )
                            file.write(
                                "        atom1          %s\n"
                                % mol.atom(idx1).name().value()
                            )
                            file.write(
                                "        atom2          %s\n"
                                % mol.atom(idx2).name().value()
                            )
                            file.write(
                                "        atom3          %s\n"
                                % mol.atom(idx3).name().value()
                            )
                            file.write("        initial_form  ")

                            if perturbation_type in ["full", "flip"]:
                                # Do the full approach.
                                for term in sorted(
                                    amber_dihedral0.terms(),
                                    key=lambda t: (t.k(), t.periodicity(), t.phase()),
                                ):
                                    if zero_k and has_dummy_initial:
                                        k = 0.0
                                    else:
                                        k = term.k()
                                    file.write(
                                        " %5.4f %.1f %7.6f"
                                        % (k, term.periodicity(), term.phase())
                                    )
                                file.write("\n")
                                file.write("        final_form    ")
                                for term in sorted(
                                    amber_dihedral1.terms(),
                                    key=lambda t: (t.k(), t.periodicity(), t.phase()),
                                ):
                                    if zero_k and has_dummy_final:
                                        k = 0.0
                                    else:
                                        k = term.k()
                                    file.write(
                                        " %5.4f %.1f %7.6f"
                                        % (k, term.periodicity(), term.phase())
                                    )
                                file.write("\n")

                            elif perturbation_type in ["discharge_soft", "vanish_soft"]:
                                # Don't perturb dihedrals, i.e. change k1 to k0.
                                for term in sorted(
                                    amber_dihedral0.terms(),
                                    key=lambda t: (t.k(), t.periodicity(), t.phase()),
                                ):
                                    if zero_k and has_dummy_initial:
                                        k = 0.0
                                    else:
                                        k = term.k()

                                    file.write(
                                        " %5.4f %.1f %7.6f"
                                        % (k, term.periodicity(), term.phase())
                                    )

                                file.write("\n")
                                file.write("        final_form    ")

                                # Looping over amber_dihedral0 instead of amber_dihedral1!
                                for term in sorted(
                                    amber_dihedral0.terms(),
                                    key=lambda t: (t.k(), t.periodicity(), t.phase()),
                                ):
                                    if zero_k and has_dummy_initial:
                                        k = 0.0
                                    else:
                                        k = term.k()

                                    file.write(
                                        " %5.4f %.1f %7.6f"
                                        % (k, term.periodicity(), term.phase())
                                    )
                                file.write("\n")

                            else:
                                # Dihedrals are already perturbed, i.e. change k0 to k1.
                                for term in sorted(
                                    amber_dihedral1.terms(),
                                    key=lambda t: (t.k(), t.periodicity(), t.phase()),
                                ):
                                    # Both checks are for has_dummy_final.
                                    if zero_k and has_dummy_final:
                                        k = 0.0
                                    else:
                                        k = term.k()
                                    file.write(
                                        " %5.4f %.1f %7.6f"
                                        % (k, term.periodicity(), term.phase())
                                    )
                                file.write("\n")
                                file.write("        final_form    ")
                                for term in sorted(
                                    amber_dihedral1.terms(),
                                    key=lambda t: (t.k(), t.periodicity(), t.phase()),
                                ):
                                    if zero_k and has_dummy_final:
                                        k = 0.0
                                    else:
                                        k = term.k()
                                    file.write(
                                        " %5.4f %.1f %7.6f"
                                        % (k, term.periodicity(), term.phase())
                                    )
                                file.write("\n")
                            # End dihedral record.
                            file.write("    enddihedral\n")

            # 5) Impropers.

            # Extract the impropers at lambda = 0 and 1.
            impropers0 = mol.property("improper0").potentials()
            impropers1 = mol.property("improper1").potentials()

            # Dictionaries to store the ImproperIDs at lambda = 0 and 1.
            impropers0_idx = {}
            impropers1_idx = {}

            # Loop over all impropers at lambda = 0.
            for idx, improper in enumerate(impropers0):
                # Get the AtomIdx for the atoms in the improper.
                idx0 = info.atomIdx(improper.atom0())
                idx1 = info.atomIdx(improper.atom1())
                idx2 = info.atomIdx(improper.atom2())
                idx3 = info.atomIdx(improper.atom3())

                # Create the ImproperID.
                improper_id = _SireMol.ImproperID(idx0, idx1, idx2, idx3)

                # Add to the list of ids.
                impropers0_idx[improper_id] = idx

            # Loop over all impropers at lambda = 1.
            for idx, improper in enumerate(impropers1):
                # Get the AtomIdx for the atoms in the improper.
                idx0 = info.atomIdx(improper.atom0())
                idx1 = info.atomIdx(improper.atom1())
                idx2 = info.atomIdx(improper.atom2())
                idx3 = info.atomIdx(improper.atom3())

                # Create the ImproperID.
                improper_id = _SireMol.ImproperID(idx0, idx1, idx2, idx3)

                # Add to the list of ids.
                # You cannot mirror an improper!
                impropers1_idx[improper_id] = idx

            # Now work out the ImproperIDs that are unique at lambda = 0 and 1
            # as well as those that are shared. Note that the ordering of
            # impropers is inconsistent between molecular topology formats so
            # we test all permutations of atom ordering to find matches. This
            # is achieved using the ImproperID.equivalent() method.
            impropers0_unique_idx = {}
            impropers1_unique_idx = {}
            impropers_shared_idx = {}

            # lambda = 0.
            for idx0 in impropers0_idx.keys():
                for idx1 in impropers1_idx.keys():
                    if idx0.equivalent(idx1):
                        impropers_shared_idx[idx0] = (
                            impropers0_idx[idx0],
                            impropers1_idx[idx1],
                        )
                        break
                else:
                    impropers0_unique_idx[idx0] = impropers0_idx[idx0]

            # lambda = 1.
            for idx1 in impropers1_idx.keys():
                for idx0 in impropers0_idx.keys():
                    if idx1.equivalent(idx0):
                        # Don't store duplicates.
                        if not idx0 in impropers_shared_idx.keys():
                            impropers_shared_idx[idx1] = (
                                impropers0_idx[idx0],
                                impropers1_idx[idx1],
                            )
                        break
                else:
                    impropers1_unique_idx[idx1] = impropers1_idx[idx1]

            # First create records for the impropers that are unique to lambda = 0 and 1.

            # lambda = 0.
            for idx in sorted(
                impropers0_unique_idx.values(),
                key=lambda idx: sort_dihedrals(impropers0, idx),
            ):
                # Get the improper potential.
                improper = impropers0[idx]

                # Get the AtomIdx for the atoms in the improper.
                idx0 = info.atomIdx(improper.atom0())
                idx1 = info.atomIdx(improper.atom1())
                idx2 = info.atomIdx(improper.atom2())
                idx3 = info.atomIdx(improper.atom3())

                # Cast the function as an AmberDihedral.
                amber_dihedral = _SireMM.AmberDihedral(
                    improper.function(), _SireCAS.Symbol("phi")
                )

                # Start improper record.
                file.write("    improper\n")

                # Dihedral data.
                file.write(
                    "        atom0          %s\n" % mol.atom(idx0).name().value()
                )
                file.write(
                    "        atom1          %s\n" % mol.atom(idx1).name().value()
                )
                file.write(
                    "        atom2          %s\n" % mol.atom(idx2).name().value()
                )
                file.write(
                    "        atom3          %s\n" % mol.atom(idx3).name().value()
                )
                file.write("        initial_form  ")
                amber_dihedral_terms_sorted = sorted(
                    amber_dihedral.terms(),
                    key=lambda t: (t.k(), t.periodicity(), t.phase()),
                )
                for term in amber_dihedral_terms_sorted:
                    if perturbation_type in [
                        "discharge_soft",
                        "vanish_soft",
                        "flip",
                        "full",
                    ]:
                        file.write(
                            " %5.4f %.1f %7.6f"
                            % (term.k(), term.periodicity(), term.phase())
                        )
                    else:
                        file.write(
                            " %5.4f %.1f %7.6f"
                            % (0.0, term.periodicity(), term.phase())
                        )

                file.write("\n")
                file.write("        final_form    ")
                for term in amber_dihedral_terms_sorted:
                    if perturbation_type in ["discharge_soft", "vanish_soft"]:
                        file.write(
                            " %5.4f %.1f %7.6f"
                            % (term.k(), term.periodicity(), term.phase())
                        )
                    else:
                        file.write(
                            " %5.4f %.1f %7.6f"
                            % (0.0, term.periodicity(), term.phase())
                        )
                file.write("\n")

                # End improper record.
                file.write("    endimproper\n")

            # lambda = 1.
            for idx in sorted(
                impropers1_unique_idx.values(),
                key=lambda idx: sort_dihedrals(impropers1, idx),
            ):
                # Get the improper potential.
                improper = impropers1[idx]

                # Get the AtomIdx for the atoms in the dihedral.
                idx0 = info.atomIdx(improper.atom0())
                idx1 = info.atomIdx(improper.atom1())
                idx2 = info.atomIdx(improper.atom2())
                idx3 = info.atomIdx(improper.atom3())

                # Cast the function as an AmberDihedral.
                amber_dihedral = _SireMM.AmberDihedral(
                    improper.function(), _SireCAS.Symbol("phi")
                )

                # Start improper record.
                file.write("    improper\n")

                # Improper data.
                file.write(
                    "        atom0          %s\n" % mol.atom(idx0).name().value()
                )
                file.write(
                    "        atom1          %s\n" % mol.atom(idx1).name().value()
                )
                file.write(
                    "        atom2          %s\n" % mol.atom(idx2).name().value()
                )
                file.write(
                    "        atom3          %s\n" % mol.atom(idx3).name().value()
                )
                file.write("        initial_form  ")
                amber_dihedral_terms_sorted = sorted(
                    amber_dihedral.terms(),
                    key=lambda t: (t.k(), t.periodicity(), t.phase()),
                )
                for term in amber_dihedral_terms_sorted:
                    if perturbation_type in [
                        "discharge_soft",
                        "vanish_soft",
                        "flip",
                        "full",
                    ]:
                        file.write(
                            " %5.4f %.1f %7.6f"
                            % (0.0, term.periodicity(), term.phase())
                        )
                    else:
                        file.write(
                            " %5.4f %.1f %7.6f"
                            % (term.k(), term.periodicity(), term.phase())
                        )

                file.write("\n")
                file.write("        final_form    ")
                for term in amber_dihedral_terms_sorted:
                    if perturbation_type in ["discharge_soft", "vanish_soft"]:
                        file.write(
                            " %5.4f %.1f %7.6f"
                            % (0.0, term.periodicity(), term.phase())
                        )
                    else:
                        file.write(
                            " %5.4f %.1f %7.6f"
                            % (term.k(), term.periodicity(), term.phase())
                        )
                file.write("\n")

                # End improper record.
                file.write("    endimproper\n")

            # Now add records for the shared impropers.
            for idx0, idx1 in sorted(
                impropers_shared_idx.values(),
                key=lambda idx_pair: sort_dihedrals(impropers0, idx_pair[0]),
            ):
                # Get the improper potentials.
                improper0 = impropers0[idx0]
                improper1 = impropers1[idx1]

                # Get the AtomIdx for the atoms in the improper.
                idx0 = info.atomIdx(improper0.atom0())
                idx1 = info.atomIdx(improper0.atom1())
                idx2 = info.atomIdx(improper0.atom2())
                idx3 = info.atomIdx(improper0.atom3())

                # Check that an atom in the improper is perturbed.
                if _has_pert_atom([idx0, idx1, idx2, idx3], pert_idxs):
                    # Cast the functions as AmberDihedrals.
                    amber_dihedral0 = _SireMM.AmberDihedral(
                        improper0.function(), _SireCAS.Symbol("phi")
                    )
                    amber_dihedral1 = _SireMM.AmberDihedral(
                        improper1.function(), _SireCAS.Symbol("phi")
                    )

                    # Whether to zero the barrier height of the initial/final improper.
                    zero_k = False

                    # Whether to force writing the improper to the perturbation file.
                    force_write = False

                    # Whether any atom in each end state is a dummy.
                    has_dummy_initial = _has_dummy(mol, [idx0, idx1, idx2, idx3])
                    has_dummy_final = _has_dummy(mol, [idx0, idx1, idx2, idx3], True)

                    # Whether all atoms in each state are dummies.
                    all_dummy_initial = all(_is_dummy(mol, [idx0, idx1, idx2, idx3]))
                    all_dummy_final = all(
                        _is_dummy(mol, [idx0, idx1, idx2, idx3], True)
                    )

                    # Dummies are present in both end states, use null potentials.
                    if has_dummy_initial and has_dummy_final:
                        amber_dihedral0 = _SireMM.AmberDihedral()
                        amber_dihedral1 = _SireMM.AmberDihedral()

                    # Dummies in the initial state.
                    elif has_dummy_initial:
                        if all_dummy_initial and not zero_dummy_impropers:
                            # Use the potential at lambda = 1 and write to the pert file.
                            amber_dihedral0 = amber_dihedral1
                            force_write = True
                        else:
                            zero_k = True

                    # Dummies in the final state.
                    elif has_dummy_final:
                        if all_dummy_final and not zero_dummy_impropers:
                            # Use the potential at lambda = 0 and write to the pert file.
                            amber_dihedral1 = amber_dihedral0
                            force_write = True
                        else:
                            zero_k = True

                    # Only write record if the improper parameters change.
                    if zero_k or force_write or amber_dihedral0 != amber_dihedral1:
                        # Initialise a null dihedral.
                        null_dihedral = _SireMM.AmberDihedral()

                        # Don't write the improper record if both potentials are null.
                        if not (
                            amber_dihedral0 == null_dihedral
                            and amber_dihedral1 == null_dihedral
                        ):
                            # Start improper record.
                            file.write("    improper\n")

                            # Improper data.
                            file.write(
                                "        atom0          %s\n"
                                % mol.atom(idx0).name().value()
                            )
                            file.write(
                                "        atom1          %s\n"
                                % mol.atom(idx1).name().value()
                            )
                            file.write(
                                "        atom2          %s\n"
                                % mol.atom(idx2).name().value()
                            )
                            file.write(
                                "        atom3          %s\n"
                                % mol.atom(idx3).name().value()
                            )
                            file.write("        initial_form  ")

                            if perturbation_type in ["full", "flip"]:
                                # Do the full approach.
                                for term in sorted(
                                    amber_dihedral0.terms(),
                                    key=lambda t: (t.k(), t.periodicity(), t.phase()),
                                ):
                                    if zero_k and has_dummy_initial:
                                        k = 0.0
                                    else:
                                        k = term.k()
                                    file.write(
                                        " %5.4f %.1f %7.6f"
                                        % (k, term.periodicity(), term.phase())
                                    )
                                file.write("\n")
                                file.write("        final_form    ")
                                for term in sorted(
                                    amber_dihedral1.terms(),
                                    key=lambda t: (t.k(), t.periodicity(), t.phase()),
                                ):
                                    if zero_k and has_dummy_final:
                                        k = 0.0
                                    else:
                                        k = term.k()
                                    file.write(
                                        " %5.4f %.1f %7.6f"
                                        % (k, term.periodicity(), term.phase())
                                    )
                                file.write("\n")

                            elif perturbation_type in ["discharge_soft", "vanish_soft"]:
                                # Don't perturb dihedrals, i.e. change k1 to k0.
                                for term in sorted(
                                    amber_dihedral0.terms(),
                                    key=lambda t: (t.k(), t.periodicity(), t.phase()),
                                ):
                                    if zero_k and has_dummy_initial:
                                        k = 0.0
                                    else:
                                        k = term.k()

                                    file.write(
                                        " %5.4f %.1f %7.6f"
                                        % (k, term.periodicity(), term.phase())
                                    )

                                file.write("\n")
                                file.write("        final_form    ")
                                # looping over amber_dihedral0 instead of amber_dihedral1!
                                for term in sorted(
                                    amber_dihedral0.terms(),
                                    key=lambda t: (t.k(), t.periodicity(), t.phase()),
                                ):
                                    if zero_k and has_dummy_initial:
                                        k = 0.0
                                    else:
                                        k = term.k()

                                    file.write(
                                        " %5.4f %.1f %7.6f"
                                        % (k, term.periodicity(), term.phase())
                                    )
                                file.write("\n")

                            else:
                                # Dihedrals are already perturbed, i.e. change k0 to k1.
                                for term in sorted(
                                    amber_dihedral1.terms(),
                                    key=lambda t: (t.k(), t.periodicity(), t.phase()),
                                ):
                                    # Both checks are for has_dummy_final.
                                    if zero_k and has_dummy_final:
                                        k = 0.0
                                    else:
                                        k = term.k()
                                    file.write(
                                        " %5.4f %.1f %7.6f"
                                        % (k, term.periodicity(), term.phase())
                                    )
                                file.write("\n")
                                file.write("        final_form    ")
                                for term in sorted(
                                    amber_dihedral1.terms(),
                                    key=lambda t: (t.k(), t.periodicity(), t.phase()),
                                ):
                                    if zero_k and has_dummy_final:
                                        k = 0.0
                                    else:
                                        k = term.k()
                                    file.write(
                                        " %5.4f %.1f %7.6f"
                                        % (k, term.periodicity(), term.phase())
                                    )
                                file.write("\n")

                            # End improper record.
                            file.write("    endimproper\n")

        # End molecule record.
        file.write("endmolecule\n")

    # Finally, convert the molecule to the lambda = 0 state.

    # Make the molecule editable.
    mol = mol.edit()

    # Remove the perturbable molecule flag.
    if mol.hasProperty("is_perturbable"):
        mol = mol.removeProperty("is_perturbable").molecule()

    # Special handling for the mass and element properties. Perturbed atoms
    # take the mass and atomic number from the maximum of both states,
    # not the lambda = 0 state.
    if mol.hasProperty("mass0") and mol.hasProperty("element0"):
        # See if the mass or element properties exists in the user map.
        new_mass_prop = property_map.get("mass", "mass")
        new_element_prop = property_map.get("element", "element")

        for idx in range(0, mol.nAtoms()):
            # Convert to an AtomIdx.
            idx = _SireMol.AtomIdx(idx)

            # Extract the elements of the end states.
            element0 = mol.atom(idx).property("element0")
            element1 = mol.atom(idx).property("element1")

            # The end states are different elements.
            if element0 != element1:
                # Extract the mass of the end states.
                mass0 = mol.atom(idx).property("mass0")
                mass1 = mol.atom(idx).property("mass1")

                # Choose the heaviest mass.
                if mass0.value() > mass1.value():
                    mass = mass0
                else:
                    mass = mass1

                # Choose the element with the most protons.
                if element0.nProtons() > element1.nProtons():
                    element = element0
                else:
                    element = element1

                # Set the updated properties.
                mol = mol.atom(idx).setProperty(new_mass_prop, mass).molecule()
                mol = mol.atom(idx).setProperty(new_element_prop, element).molecule()

            else:
                # Use the properties at lambda = 0.
                mass = mol.atom(idx).property("mass0")
                mol = mol.atom(idx).setProperty(new_mass_prop, mass).molecule()
                mol = mol.atom(idx).setProperty(new_element_prop, element0).molecule()

        # Delete redundant properties.
        mol = mol.removeProperty("mass0").molecule()
        mol = mol.removeProperty("mass1").molecule()
        mol = mol.removeProperty("element0").molecule()
        mol = mol.removeProperty("element1").molecule()

    # Rename all properties in the molecule: "prop0" --> "prop".
    # Delete all properties named "prop0" and "prop1".
    for prop in mol.propertyKeys():
        if prop[-1] == "0" and prop != "mass0" and prop != "element0":
            # See if this property exists in the user map.
            new_prop = property_map.get(prop[:-1], prop[:-1])

            # Copy the property using the updated name.
            mol = mol.setProperty(new_prop, mol.property(prop)).molecule()

            # Delete redundant properties.
            mol = mol.removeProperty(prop).molecule()
            # Account for missing "prop1s" when generating ABFE pert file
            if mol.hasProperty(prop[:-1] + "1"):
                mol = mol.removeProperty(prop[:-1] + "1").molecule()

    # Return the updated molecule.
    return _Molecule(mol.commit())


def _has_pert_atom(idxs, pert_idxs):
    """
    Internal function to check whether a potential contains perturbed atoms.

    Parameters
    ----------

    idxs : [AtomIdx]
        A list of atom indices involved in the potential.

    pert_idxs : [AtomIdx]
        A list of atom indices that are perturbed.

    Returns
    -------

    has_pert_atom : bool
        Whether the potential includes a perturbed atom.
    """

    for idx in idxs:
        if idx in pert_idxs:
            return True

    return False


def _has_dummy(mol, idxs, is_lambda1=False):
    """
    Internal function to check whether any atom is a dummy.

    Parameters
    ----------

    mol : Sire.Mol.Molecule
        The molecule.

    idxs : [AtomIdx]
        A list of atom indices.

    is_lambda1 : bool
        Whether to check the lambda = 1 state.

    Returns
    -------

    has_dummy : bool
        Whether a dummy atom is present.
    """

    # Set the element property associated with the end state.
    if is_lambda1:
        prop = "element1"
    else:
        prop = "element0"

    dummy = _SireMol.Element(0)

    # Check whether an of the atoms is a dummy.
    for idx in idxs:
        if mol.atom(idx).property(prop) == dummy:
            return True

    return False


def _is_dummy(mol, idxs, is_lambda1=False):
    """
    Internal function to return whether each atom is a dummy.

    Parameters
    ----------

    mol : Sire.Mol.Molecule
        The molecule.

    idxs : [AtomIdx]
        A list of atom indices.

    is_lambda1 : bool
        Whether to check the lambda = 1 state.

    Returns
    -------

    is_dummy : [bool]
        Whether each atom is a dummy.
    """

    # Set the element property associated with the end state.
    if is_lambda1:
        prop = "element1"
    else:
        prop = "element0"

    # Store a dummy element.
    dummy = _SireMol.Element(0)

    # Initialise a list to store the state of each atom.
    is_dummy = []

    # Check whether each of the atoms is a dummy.
    for idx in idxs:
        is_dummy.append(mol.atom(idx).property(prop) == dummy)

    return is_dummy


def _random_suffix(basename, size=4, chars=_string.ascii_uppercase + _string.digits):
    """
    Internal helper function to generate a random atom name suffix to avoid
    naming clashes.

    Adapted from:
    https://stackoverflow.com/questions/2257441/random-string-generation-with-upper-case-letters-and-digits-in-python

    Parameters
    ----------

    basename : str
        The base string to which a suffix will be appended.

    size : int
        The maximum width of the string, i.e. len(basename + suffix).

    chars : str
        The set of characters to include in the suffix.

    Returns
    -------

    suffix : str
        The randomly generated suffix.
    """
    basename_size = len(basename)
    if basename_size >= size:
        raise ValueError(
            "Cannot generate suffix for basename '%s'. " % basename
            + "AMBER atom names can only be 4 characters wide."
        )
    return "".join(_random.choice(chars) for _ in range(size - basename_size))<|MERGE_RESOLUTION|>--- conflicted
+++ resolved
@@ -1375,12 +1375,9 @@
                     # Get the perturbed atom.
                     atom = mol.atom(idx)
 
-<<<<<<< HEAD
-=======
                     # Start atom record.
                     file.write("    atom\n")
 
->>>>>>> 16d00d08
                     # Only require the final Lennard-Jones and charge properties.
                     LJ1 = atom.property("LJ1")
                     charge1_value = atom.property("charge1").value()
