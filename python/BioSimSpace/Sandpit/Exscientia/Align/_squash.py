import itertools as _it
import os as _os
import shutil as _shutil
import tempfile

import numpy as _np
import parmed as _pmd
from sire.legacy import IO as _SireIO
from sire.legacy import Mol as _SireMol

from ._merge import _removeDummies
from ..IO import readMolecules as _readMolecules, saveMolecules as _saveMolecules
from .._SireWrappers import Molecule as _Molecule


def _squash(system):
    """Internal function which converts a merged BioSimSpace system into an AMBER-compatible format, where all perturbed
    molecules are represented sequentially, instead of in a mixed topology, like in GROMACS. In the current
    implementation, all perturbed molecules are moved at the end of the squashed system. For example, if we have an
    input system, containing regular molecules (M) and perturbed molecules (P):

    M0 - M1 - P0 - M2 - P1 - M3

    This function will return the following squashed system:

    M0 - M1 - M2 - M3 - P0_A - PO_B - P1_A - P1_B

    Where A and B denote the dummyless lambda=0 and lambda=1 states. In addition, we also
    return a mapping between the old unperturbed molecule indices and the new ones. This
    mapping can be used during coordinate update. Updating the coordinates of the perturbed
    molecules, however, has to be done manually through the Python layer.

    Parameters
    ----------

    system : BioSimSpace._SireWrappers.System
        The system.

    Returns
    -------

    system : BioSimSpace._SireWrappers.System
         The output squashed system.

    mapping : dict(Sire.Mol.MolIdx, Sire.Mol.MolIdx)
         The corresponding molecule-to-molecule mapping. Only the non-perturbable
         molecules are contained in this mapping as the perturbable ones do not
         have a one-to-one mapping and cannot be expressed as a dictionary.
    """
    # Create a copy of the original system.
    new_system = system.copy()

    # Get the perturbable molecules and their corresponding indices.
    pertmol_idxs = [
        i
        for i, molecule in enumerate(system.getMolecules())
        if molecule.isPerturbable()
    ]
    pert_mols = system.getPerturbableMolecules()

    # Remove the perturbable molecules from the system.
    new_system.removeMolecules(pert_mols)

    # Add them back at the end of the system. This is generally faster than keeping their order the same.
    new_indices = list(range(system.nMolecules()))
    for pertmol_idx, pert_mol in zip(pertmol_idxs, pert_mols):
        new_indices.remove(pertmol_idx)
        new_system += _squash_molecule(pert_mol)

    # Create the old molecule index to new molecule index mapping.
    mapping = {
        _SireMol.MolIdx(idx): _SireMol.MolIdx(i) for i, idx in enumerate(new_indices)
    }

    return new_system, mapping


def _squash_molecule(molecule):
    """This internal function converts a perturbed molecule to a system that is
    recognisable to the AMBER alchemical code. If the molecule contains a single
    residue, then the squashed system is just the two separate pure endstate
    molecules in order. If the molecule contains regular (R) and perturbable (P)
    resides of the form:

    R0 - R1 - P0 - R2 - P1 - R3

    Then a system containing a single molecule will be returned, which is generated
    by ParmEd's tiMerge as follows:

    R0 - R1 - P0_A - R2 - P1_A - R3 - P0_B - P1_B

    Where A and B denote the dummyless lambda=0 and lambda=1 states.

    Parameters
    ----------

    molecule : BioSimSpace._SireWrappers.Molecule
        The input molecule.

    Returns
    -------

    system : BioSimSpace._SireWrappers.System
         The output squashed system.
    """
    if not molecule.isPerturbable():
        return molecule

    # We make sure we use the same coordinates at both endstates.
    c = molecule.copy()._sire_object.cursor()
    c["coordinates1"] = c["coordinates0"]
    molecule = _Molecule(c.commit())

    # Generate a "system" from the molecule at lambda = 0 and another copy at lambda = 1.
    # These contain all the dummies because it's not always appropriate to remove them.
    mol0 = molecule.copy()._toRegularMolecule(is_lambda1=False, convert_amber_dummies=True)
    mol1 = molecule.copy()._toRegularMolecule(is_lambda1=True, convert_amber_dummies=True)
    system = (mol0 + mol1).toSystem()

    # We only need to call tiMerge for multi-residue molecules
    if molecule.nResidues() == 1:
        return system

    # Perform the multi-residue squashing with ParmEd as it is much easier and faster.
    with tempfile.TemporaryDirectory() as tempdir:
        # Load in ParmEd.
        _saveMolecules(f"{tempdir}/temp", mol0 + mol1, "prm7,rst7")
        _shutil.move(f"{tempdir}/temp.prm7", f"{tempdir}/temp.parm7")
        parm = _pmd.load_file(f"{tempdir}/temp.parm7", xyz=f"{tempdir}/temp.rst7")

        # Determine the molecule masks.
        mol_mask0 = f"@1-{mol0.nAtoms()}"
        mol_mask1 = f"@{mol0.nAtoms() + 1}-{system.nAtoms()}"

        # Determine the residue masks.
        atom0_offset, atom1_offset = 0, mol0.nAtoms()
        res_atoms0, res_atoms1 = [], []
        for res0, res1, res01 in zip(
            mol0.getResidues(), mol1.getResidues(), molecule.getResidues()
        ):
            if _is_perturbed(res01) or molecule.nResidues() == 1:
                res_atoms0 += list(range(atom0_offset, atom0_offset + res0.nAtoms()))
                res_atoms1 += list(range(atom1_offset, atom1_offset + res1.nAtoms()))
            atom0_offset += res0.nAtoms()
            atom1_offset += res1.nAtoms()
        res_mask0 = _amber_mask_from_indices(res_atoms0)
        res_mask1 = _amber_mask_from_indices(res_atoms1)

        # Merge the residues.
        action = _pmd.tools.tiMerge(parm, mol_mask0, mol_mask1, res_mask0, res_mask1)
        action.output = open(_os.devnull, "w")  # Avoid some of the spam
        action.execute()

        # Reload into BioSimSpace.
        # TODO: prm7/rst7 doesn't work for some reason so we need to use gro/top
        parm.save(f"{tempdir}/squashed.gro", overwrite=True)
        parm.save(f"{tempdir}/squashed.top", overwrite=True)
        squashed_mol = _readMolecules(
            [f"{tempdir}/squashed.gro", f"{tempdir}/squashed.top"]
        )

    return squashed_mol


def _unsquash(system, squashed_system, mapping):
    """Internal function which converts an alchemical AMBER system where the perturbed molecules are
    defined sequentially and updates the coordinates and velocities of an input unsquashed system.
    Refer to the _squash() function documentation to see the structure of the squashed system
    relative to the unsquashed one.

    Parameters
    ----------

    system : BioSimSpace._SireWrappers.System
        The regular unsquashed system.

    squashed_system : BioSimSpace._SireWrappers.System
        The corresponding squashed system.

    mapping : dict(Sire.Mol.MolIdx, Sire.Mol.MolIdx)
        The molecule-molecule mapping generated by _squash().

    Returns
    -------
    system : BioSimSpace._SireWrappers.System
         The output unsquashed system.
    """
    # Create a copy of the original new_system.
    new_system = system.copy()

    # Update the unperturbed molecule coordinates in the original new_system using the mapping.
    if mapping:
        new_system._sire_object, _ = _SireIO.updateCoordinatesAndVelocities(
            new_system._sire_object, squashed_system._sire_object, mapping
        )

    # From now on we handle all perturbed molecules.
    pertmol_idxs = [
        i
        for i, molecule in enumerate(new_system.getMolecules())
        if molecule.isPerturbable()
    ]

    # Get the molecule mapping and combine it with the lambda=0 molecule being prioritised
    molecule_mapping0 = _squashed_molecule_mapping(new_system, is_lambda1=False)
    molecule_mapping1 = _squashed_molecule_mapping(new_system, is_lambda1=True)
    molecule_mapping0_rev = {v: k for k, v in molecule_mapping0.items()}
    molecule_mapping1_rev = {v: k for k, v in molecule_mapping1.items()}
    molecule_mapping_rev = {**molecule_mapping1_rev, **molecule_mapping0_rev}
    molecule_mapping_rev = {
        k: v for k, v in molecule_mapping_rev.items() if v in pertmol_idxs
    }

    # Update the perturbed molecule coordinates based on the molecule mapping
    for merged_idx in set(molecule_mapping_rev.values()):
        pertmol = new_system[merged_idx]
        squashed_idx0 = molecule_mapping0[merged_idx]
        squashed_idx1 = molecule_mapping1[merged_idx]

        if squashed_idx0 == squashed_idx1:
            squashed_molecules = squashed_system[squashed_idx0].toSystem()
        else:
            squashed_molecules = (
                squashed_system[squashed_idx0] + squashed_system[squashed_idx1]
            ).toSystem()

        new_pertmol = _unsquash_molecule(pertmol, squashed_molecules)
        new_system.updateMolecule(merged_idx, new_pertmol)

    return new_system


def _unsquash_molecule(molecule, squashed_molecules):
    """This internal function loads the coordinates and velocities of squashed molecules
    as defined by the _squash_molecule() function into an unsquashed merged molecule.

    Parameters
    ----------

    molecule : BioSimSpace._SireWrappers.Molecule
        The unsquashed merged molecule whose coordinates and velocities are to be updated.

    squashed_molecules : BioSimSpace._SireWrappers.Molecules
        The corresponding squashed molecule(s) whose coordinates are to be used for updating.

    Returns
    -------

    molecule : BioSimSpace._SireWrappers.Molecule
         The output updated merged molecule.
    """
    # Get the atom mapping and combine it with the lambda=0 molecule being prioritised
    atom_mapping0 = _squashed_atom_mapping(molecule, is_lambda1=False)
    atom_mapping1 = _squashed_atom_mapping(molecule, is_lambda1=True)
    atom_mapping = {**atom_mapping1, **atom_mapping0}
    update_velocity = squashed_molecules[0]._sire_object.hasProperty("velocity")

    # Even though the two molecules should have the same coordinates, they might be PBC wrapped differently.
    # Here we take the first common core atom and translate the second molecule.
    if len(squashed_molecules) == 2:
        common_atoms = set(atom_mapping0.keys()) & set(atom_mapping1.keys())
        first_common_atom = list(sorted(common_atoms))[0]
        pertatom0 = squashed_molecules.getAtom(atom_mapping0[first_common_atom])
        pertatom1 = squashed_molecules.getAtom(atom_mapping1[first_common_atom])
        pertatom_coords0 = pertatom0._sire_object.property("coordinates")
        pertatom_coords1 = pertatom1._sire_object.property("coordinates")
        translation_vec = pertatom_coords1 - pertatom_coords0

    # Update the coordinates and velocities.
    siremol = molecule.copy()._sire_object.edit()
    for merged_atom_idx, squashed_atom_idx in atom_mapping.items():
        merged_atom = siremol.atom(_SireMol.AtomIdx(merged_atom_idx))
        squashed_atom = squashed_molecules.getAtom(squashed_atom_idx)

        # Update the coordinates.
        coordinates = squashed_atom._sire_object.property("coordinates")

        # Apply the translation if the atom is coming from the second molecule.
        if len(squashed_molecules) == 2 and squashed_atom_idx in atom_mapping1.values():
            coordinates -= translation_vec

        siremol = merged_atom.setProperty("coordinates0", coordinates).molecule()
        siremol = merged_atom.setProperty("coordinates1", coordinates).molecule()

        # Update the velocities.
        if update_velocity:
            velocities = squashed_atom._sire_object.property("velocity")
            siremol = merged_atom.setProperty("velocity0", velocities).molecule()
            siremol = merged_atom.setProperty("velocity1", velocities).molecule()

    return _Molecule(siremol.commit())


def _squashed_molecule_mapping(system, is_lambda1=False):
    """This internal function returns a dictionary whose keys correspond to the molecule
    index of the each molecule in the original merged system, and whose values
    contain the corresponding index of the same molecule at the specified endstate
    in the squashed system.

    Parameters
    ----------

    system : BioSimSpace._SireWrappers.System
        The input merged system.

    is_lambda1 : bool
        Whether to use the lambda=1 endstate.

    Returns
    -------

    mapping : dict(int, int)
        The corresponding molecule mapping.
    """
    # Get the perturbable molecules and their corresponding indices.
    pertmol_idxs = [i for i, molecule in enumerate(system) if molecule.isPerturbable()]

    # Add them back at the end of the system. This is generally faster than keeping their order the same.
    new_indices = list(range(system.nMolecules()))
    for pertmol_idx in pertmol_idxs:
        new_indices.remove(pertmol_idx)

        # Multi-residue molecules are squashed to one molecule with extra residues.
        if system[pertmol_idx].nResidues() > 1:
            new_indices.append(pertmol_idx)
        # Since we have two squashed molecules, we pick the first one at lambda=0 and the second one at lambda = 1.
        elif not is_lambda1:
            new_indices.extend([pertmol_idx, None])
        else:
            new_indices.extend([None, pertmol_idx])

    # Create the old molecule index to new molecule index mapping.
    mapping = {idx: i for i, idx in enumerate(new_indices) if idx is not None}

    return mapping


def _squashed_atom_mapping(system, is_lambda1=False, environment=True, **kwargs):
    """This internal function returns a dictionary whose keys correspond to the atom
    index of the each atom in the original merged system, and whose values
    contain the corresponding index of the same atom at the specified endstate
    in the squashed system.

    Parameters
    ----------

    system : BioSimSpace._SireWrappers.System
        The input merged system.

    is_lambda1 : bool
        Whether to use the lambda=1 endstate.

    Returns
    -------

    mapping : dict(int, int)
        The corresponding atom mapping.
    """
    if isinstance(system, _Molecule):
        return _squashed_atom_mapping(system.toSystem(), is_lambda1=is_lambda1)

    # Both mappings start from 0 and we add all offsets at the end.
    atom_mapping = {}
    atom_idx, squashed_atom_idx, squashed_atom_idx_perturbed = 0, 0, 0
    squashed_offset = sum(x.nAtoms() for x in system if not x.isPerturbable())
    for molecule in system:
        if not molecule.isPerturbable():
            atom_indices = _np.arange(atom_idx, atom_idx + molecule.nAtoms())
<<<<<<< HEAD
            squashed_atom_indices = _np.arange(squashed_atom_idx, squashed_atom_idx + molecule.nAtoms())
            if environment:
                atom_mapping.update(dict(zip(atom_indices, squashed_atom_indices)))
=======
            squashed_atom_indices = _np.arange(
                squashed_atom_idx, squashed_atom_idx + molecule.nAtoms()
            )
            atom_mapping.update(dict(zip(atom_indices, squashed_atom_indices)))
>>>>>>> d8b38ad7
            atom_idx += molecule.nAtoms()
            squashed_atom_idx += molecule.nAtoms()
        else:
            residue_atom_mapping, n_squashed_atoms = _squashed_atom_mapping_molecule(
                molecule,
                offset_merged=atom_idx,
                offset_squashed=squashed_offset + squashed_atom_idx_perturbed,
                is_lambda1=is_lambda1,
<<<<<<< HEAD
                environment=environment,
                **kwargs,
=======
>>>>>>> d8b38ad7
            )
            atom_mapping.update(residue_atom_mapping)
            atom_idx += molecule.nAtoms()
            squashed_atom_idx_perturbed += n_squashed_atoms

    # Convert from NumPy integers to Python integers.
    return {int(k): int(v) for k, v in atom_mapping.items()}


def _squashed_atom_mapping_molecule(
<<<<<<< HEAD
        molecule,
        offset_merged=0,
        offset_squashed=0,
        is_lambda1=False,
        environment=True,
        dummies=True,
        common=True,
=======
    molecule, offset_merged=0, offset_squashed=0, is_lambda1=False
>>>>>>> d8b38ad7
):
    """This internal function returns a dictionary whose keys correspond to the atom
    index of the each atom in the original merged molecule, and whose values
    contain the corresponding index of the same atom at the specified endstate
    in the squashed molecule at a particular offset.

    Parameters
    ----------

    molecule : BioSimSpace._SireWrappers.Molecule
        The input merged molecule.

    offset_merged : int
        The index at which to start the merged atom numbering.

    offset_squashed : int
        The index at which to start the squashed atom numbering.

    is_lambda1 : bool
        Whether to use the lambda=1 endstate.

    Returns
    -------

    mapping : dict(int, int)
        The corresponding atom mapping.
    """
    if not molecule.isPerturbable():
<<<<<<< HEAD
        if environment:
            return {offset_merged + i: offset_squashed + i for i in range(molecule.nAtoms())}
        else:
            return {}
=======
        return {
            offset_merged + i: offset_squashed + i for i in range(molecule.nAtoms())
        }
>>>>>>> d8b38ad7

    # Both mappings start from 0 and we add all offsets at the end.
    mapping, mapping_lambda1 = {}, {}
    atom_idx_merged, atom_idx_squashed, atom_idx_squashed_lambda1 = 0, 0, 0
    for residue in molecule.getResidues():
        if not (_is_perturbed(residue) or molecule.nResidues() == 1):
            # The residue is not perturbed.
<<<<<<< HEAD
            if common:
                mapping.update({atom_idx_merged + i: atom_idx_squashed + i
                                for i in range(residue.nAtoms())})
=======
            mapping.update(
                {
                    atom_idx_merged + i: atom_idx_squashed + i
                    for i in range(residue.nAtoms())
                }
            )
>>>>>>> d8b38ad7
            atom_idx_merged += residue.nAtoms()
            atom_idx_squashed += residue.nAtoms()
        else:
            # The residue is perturbed.
<<<<<<< HEAD

            # Determine the dummy and the non-dummy atoms.
            types0 = [atom._sire_object.property("ambertype0") for atom in residue.getAtoms()]
            types1 = [atom._sire_object.property("ambertype1") for atom in residue.getAtoms()]
            dummy_mask = _np.asarray(["du" in x or "du" in y for x, y in zip(types0, types1)])
            mcs_mask = ~dummy_mask
            # The implementation seems a bit redundant but is useful if we decide to
            # revert it back to using different number of atoms for the endstates.
            natoms0 = natoms1 = residue.nAtoms()
=======
            types0 = [
                atom._sire_object.property("ambertype0") for atom in residue.getAtoms()
            ]
            types1 = [
                atom._sire_object.property("ambertype1") for atom in residue.getAtoms()
            ]
            in_mol0 = ["du" not in x for x in types0]
            in_mol1 = ["du" not in x for x in types1]
            ndummy0 = residue.nAtoms() - sum(in_mol1)
            ndummy1 = residue.nAtoms() - sum(in_mol0)
            ncommon = residue.nAtoms() - ndummy0 - ndummy1
            natoms0 = ncommon + ndummy0
            natoms1 = ncommon + ndummy1
>>>>>>> d8b38ad7

            # Determine the full mapping indices for the merged and squashed systems.
            if not is_lambda1:
<<<<<<< HEAD
                atom_indices = _np.arange(atom_idx_merged, atom_idx_merged + residue.nAtoms())
                squashed_atom_indices = _np.arange(atom_idx_squashed, atom_idx_squashed + natoms0)
                mapping_to_update = mapping
            else:
                atom_indices = _np.arange(atom_idx_merged, atom_idx_merged + residue.nAtoms())
                squashed_atom_indices = _np.arange(atom_idx_squashed_lambda1, atom_idx_squashed_lambda1 + natoms1)
                mapping_to_update = mapping_lambda1

            # Determine which atoms to return.
            if dummies:
                mapping_to_update.update(dict(zip(atom_indices[dummy_mask], squashed_atom_indices[dummy_mask])))
            if common:
                mapping_to_update.update(dict(zip(atom_indices[mcs_mask], squashed_atom_indices[mcs_mask])))
=======
                atom_indices = _np.arange(
                    atom_idx_merged, atom_idx_merged + residue.nAtoms()
                )[in_mol0]
                squashed_atom_indices = _np.arange(
                    atom_idx_squashed, atom_idx_squashed + natoms0
                )
                mapping.update(dict(zip(atom_indices, squashed_atom_indices)))
            else:
                atom_indices = _np.arange(
                    atom_idx_merged, atom_idx_merged + residue.nAtoms()
                )[in_mol1]
                squashed_atom_indices = _np.arange(
                    atom_idx_squashed_lambda1, atom_idx_squashed_lambda1 + natoms1
                )
                mapping_lambda1.update(dict(zip(atom_indices, squashed_atom_indices)))
>>>>>>> d8b38ad7

            # Increment the offsets and continue.
            atom_idx_merged += residue.nAtoms()
            atom_idx_squashed += natoms0
            atom_idx_squashed_lambda1 += natoms1

    # Finally add the appropriate offsets
<<<<<<< HEAD
    offset_squashed_lambda1 = molecule.nAtoms()
=======
    all_ndummy1 = sum(
        "du" in x for x in molecule._sire_object.property("ambertype0").toVector()
    )
    offset_squashed_lambda1 = molecule.nAtoms() - all_ndummy1
>>>>>>> d8b38ad7
    res = {
        **{offset_merged + k: offset_squashed + v for k, v in mapping.items()},
        **{
            offset_merged + k: offset_squashed + offset_squashed_lambda1 + v
            for k, v in mapping_lambda1.items()
        },
    }

    return res, atom_idx_squashed + atom_idx_squashed_lambda1


def _is_perturbed(residue):
    """This determines whether a merged residue is actually perturbed. Note that
    it is possible that this function returns false negatives.

    Parameters
    ----------

    residue : BioSimSpace._SireWrappers.Residue
        The input residue.

    Returns
    -------

    res : bool
        Whether the residue is perturbed.
    """
    # If the elements are different, then we are definitely perturbing.
    elem0 = [atom._sire_object.property("element0") for atom in residue.getAtoms()]
    elem1 = [atom._sire_object.property("element1") for atom in residue.getAtoms()]
    return elem0 != elem1


def _amber_mask_from_indices(atom_idxs):
    """Internal helper function to create an AMBER mask from a list of atom indices.

    Parameters
    ----------

    atom_idxs : [int]
        A list of atom indices.

    Returns
    -------

    mask : str
        The AMBER mask.
    """
    # AMBER has a restriction on the number of characters in the restraint
    # mask (not documented) so we can't just use comma-separated atom
    # indices. Instead we loop through the indices and use hyphens to
    # separate contiguous blocks of indices, e.g. 1-23,34-47,...

    if atom_idxs:
        # AMBER masks are 1-indexed, while BioSimSpace indices are 0-indexed.
        atom_idxs = [x + 1 for x in sorted(list(set(atom_idxs)))]
        if not all(isinstance(x, int) for x in atom_idxs):
            raise TypeError("'atom_idxs' must be a list of 'int' types.")
        groups = []
        initial_idx = atom_idxs[0]
        for prev_idx, curr_idx in _it.zip_longest(atom_idxs, atom_idxs[1:]):
            if curr_idx != prev_idx + 1 or curr_idx is None:
                if initial_idx == prev_idx:
                    groups += [str(initial_idx)]
                else:
                    groups += [f"{initial_idx}-{prev_idx}"]
                initial_idx = curr_idx
        mask = "@" + ",".join(groups)
    else:
        mask = ""

    return mask<|MERGE_RESOLUTION|>--- conflicted
+++ resolved
@@ -366,16 +366,11 @@
     for molecule in system:
         if not molecule.isPerturbable():
             atom_indices = _np.arange(atom_idx, atom_idx + molecule.nAtoms())
-<<<<<<< HEAD
-            squashed_atom_indices = _np.arange(squashed_atom_idx, squashed_atom_idx + molecule.nAtoms())
-            if environment:
-                atom_mapping.update(dict(zip(atom_indices, squashed_atom_indices)))
-=======
             squashed_atom_indices = _np.arange(
                 squashed_atom_idx, squashed_atom_idx + molecule.nAtoms()
             )
-            atom_mapping.update(dict(zip(atom_indices, squashed_atom_indices)))
->>>>>>> d8b38ad7
+            if environment:
+                atom_mapping.update(dict(zip(atom_indices, squashed_atom_indices)))
             atom_idx += molecule.nAtoms()
             squashed_atom_idx += molecule.nAtoms()
         else:
@@ -384,11 +379,8 @@
                 offset_merged=atom_idx,
                 offset_squashed=squashed_offset + squashed_atom_idx_perturbed,
                 is_lambda1=is_lambda1,
-<<<<<<< HEAD
                 environment=environment,
                 **kwargs,
-=======
->>>>>>> d8b38ad7
             )
             atom_mapping.update(residue_atom_mapping)
             atom_idx += molecule.nAtoms()
@@ -399,7 +391,6 @@
 
 
 def _squashed_atom_mapping_molecule(
-<<<<<<< HEAD
         molecule,
         offset_merged=0,
         offset_squashed=0,
@@ -407,9 +398,6 @@
         environment=True,
         dummies=True,
         common=True,
-=======
-    molecule, offset_merged=0, offset_squashed=0, is_lambda1=False
->>>>>>> d8b38ad7
 ):
     """This internal function returns a dictionary whose keys correspond to the atom
     index of the each atom in the original merged molecule, and whose values
@@ -438,16 +426,12 @@
         The corresponding atom mapping.
     """
     if not molecule.isPerturbable():
-<<<<<<< HEAD
         if environment:
-            return {offset_merged + i: offset_squashed + i for i in range(molecule.nAtoms())}
+            return {
+            offset_merged + i: offset_squashed + i for i in range(molecule.nAtoms())
+        }
         else:
             return {}
-=======
-        return {
-            offset_merged + i: offset_squashed + i for i in range(molecule.nAtoms())
-        }
->>>>>>> d8b38ad7
 
     # Both mappings start from 0 and we add all offsets at the end.
     mapping, mapping_lambda1 = {}, {}
@@ -455,57 +439,43 @@
     for residue in molecule.getResidues():
         if not (_is_perturbed(residue) or molecule.nResidues() == 1):
             # The residue is not perturbed.
-<<<<<<< HEAD
             if common:
                 mapping.update({atom_idx_merged + i: atom_idx_squashed + i
                                 for i in range(residue.nAtoms())})
-=======
-            mapping.update(
-                {
-                    atom_idx_merged + i: atom_idx_squashed + i
-                    for i in range(residue.nAtoms())
-                }
-            )
->>>>>>> d8b38ad7
             atom_idx_merged += residue.nAtoms()
             atom_idx_squashed += residue.nAtoms()
         else:
             # The residue is perturbed.
-<<<<<<< HEAD
 
             # Determine the dummy and the non-dummy atoms.
-            types0 = [atom._sire_object.property("ambertype0") for atom in residue.getAtoms()]
-            types1 = [atom._sire_object.property("ambertype1") for atom in residue.getAtoms()]
-            dummy_mask = _np.asarray(["du" in x or "du" in y for x, y in zip(types0, types1)])
-            mcs_mask = ~dummy_mask
-            # The implementation seems a bit redundant but is useful if we decide to
-            # revert it back to using different number of atoms for the endstates.
-            natoms0 = natoms1 = residue.nAtoms()
-=======
             types0 = [
                 atom._sire_object.property("ambertype0") for atom in residue.getAtoms()
             ]
             types1 = [
                 atom._sire_object.property("ambertype1") for atom in residue.getAtoms()
             ]
-            in_mol0 = ["du" not in x for x in types0]
-            in_mol1 = ["du" not in x for x in types1]
-            ndummy0 = residue.nAtoms() - sum(in_mol1)
-            ndummy1 = residue.nAtoms() - sum(in_mol0)
-            ncommon = residue.nAtoms() - ndummy0 - ndummy1
-            natoms0 = ncommon + ndummy0
-            natoms1 = ncommon + ndummy1
->>>>>>> d8b38ad7
+            dummy_mask = _np.asarray(["du" in x or "du" in y for x, y in zip(types0, types1)])
+            mcs_mask = ~dummy_mask
+            # The implementation seems a bit redundant but is useful if we decide to
+            # revert it back to using different number of atoms for the endstates.
+            natoms0 = natoms1 = residue.nAtoms()
 
             # Determine the full mapping indices for the merged and squashed systems.
             if not is_lambda1:
-<<<<<<< HEAD
-                atom_indices = _np.arange(atom_idx_merged, atom_idx_merged + residue.nAtoms())
-                squashed_atom_indices = _np.arange(atom_idx_squashed, atom_idx_squashed + natoms0)
+                atom_indices = _np.arange(
+                    atom_idx_merged, atom_idx_merged + residue.nAtoms()
+                )
+                squashed_atom_indices = _np.arange(
+                    atom_idx_squashed, atom_idx_squashed + natoms0
+                )
                 mapping_to_update = mapping
             else:
-                atom_indices = _np.arange(atom_idx_merged, atom_idx_merged + residue.nAtoms())
-                squashed_atom_indices = _np.arange(atom_idx_squashed_lambda1, atom_idx_squashed_lambda1 + natoms1)
+                atom_indices = _np.arange(
+                    atom_idx_merged, atom_idx_merged + residue.nAtoms()
+                )
+                squashed_atom_indices = _np.arange(
+                    atom_idx_squashed_lambda1, atom_idx_squashed_lambda1 + natoms1
+                )
                 mapping_to_update = mapping_lambda1
 
             # Determine which atoms to return.
@@ -513,23 +483,6 @@
                 mapping_to_update.update(dict(zip(atom_indices[dummy_mask], squashed_atom_indices[dummy_mask])))
             if common:
                 mapping_to_update.update(dict(zip(atom_indices[mcs_mask], squashed_atom_indices[mcs_mask])))
-=======
-                atom_indices = _np.arange(
-                    atom_idx_merged, atom_idx_merged + residue.nAtoms()
-                )[in_mol0]
-                squashed_atom_indices = _np.arange(
-                    atom_idx_squashed, atom_idx_squashed + natoms0
-                )
-                mapping.update(dict(zip(atom_indices, squashed_atom_indices)))
-            else:
-                atom_indices = _np.arange(
-                    atom_idx_merged, atom_idx_merged + residue.nAtoms()
-                )[in_mol1]
-                squashed_atom_indices = _np.arange(
-                    atom_idx_squashed_lambda1, atom_idx_squashed_lambda1 + natoms1
-                )
-                mapping_lambda1.update(dict(zip(atom_indices, squashed_atom_indices)))
->>>>>>> d8b38ad7
 
             # Increment the offsets and continue.
             atom_idx_merged += residue.nAtoms()
@@ -537,14 +490,7 @@
             atom_idx_squashed_lambda1 += natoms1
 
     # Finally add the appropriate offsets
-<<<<<<< HEAD
     offset_squashed_lambda1 = molecule.nAtoms()
-=======
-    all_ndummy1 = sum(
-        "du" in x for x in molecule._sire_object.property("ambertype0").toVector()
-    )
-    offset_squashed_lambda1 = molecule.nAtoms() - all_ndummy1
->>>>>>> d8b38ad7
     res = {
         **{offset_merged + k: offset_squashed + v for k, v in mapping.items()},
         **{
