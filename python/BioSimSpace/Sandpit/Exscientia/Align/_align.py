--- conflicted
+++ resolved
@@ -1158,11 +1158,7 @@
         is_ion = False
 
     # Perform the alignment, mol0 to mol1.
-<<<<<<< HEAD
     if len(mapping) == 1:
-=======
-    if len(mapping) == 1 and is_ion:
->>>>>>> dc96c2f2
         idx0 = list(mapping.keys())[0]
         idx1 = list(mapping.values())[0]
         # Replace the coordinates of the mapped atom with those of the reference.
@@ -1863,11 +1859,7 @@
                 if is_valid:
                     # If there is only a single atom in the mapping and one molecule
                     # has one atom, e.g. an ion, then skip the alignment.
-<<<<<<< HEAD
                     if len(mapping) == 1:
-=======
-                    if len(mapping) == 1 and is_ion:
->>>>>>> dc96c2f2
                         mappings.append(mapping)
                         scores.append(0.0)
                     else:
@@ -2056,11 +2048,7 @@
         if is_valid:
             # If there is only a single atom in the mapping and one molecule
             # has one atom, e.g. an ion, then skip the alignment.
-<<<<<<< HEAD
             if len(mapping) == 1:
-=======
-            if len(mapping) == 1 and is_ion:
->>>>>>> dc96c2f2
                 mappings.append(mapping)
                 scores.append(0.0)
             else:
