import warnings as _warnings

import math as _math
from sire.legacy import Units as _SireUnits

from .. import Protocol as _Protocol
from .._Exceptions import IncompatibleError as _IncompatibleError
from ..Align._squash import _amber_mask_from_indices, _squashed_atom_mapping


class ConfigFactory:
    # TODO: Integrate this class better into the other Protocols.
    """A class for generating a config based on a template protocol."""

    def __init__(self, system, protocol, explicit_dummies=False):
        """
        Constructor.

        Parameters
        ----------

        system : :class:`System <BioSimSpace._SireWrappers.System>`
            The molecular system.

        protocol : :class:`Protocol <BioSimSpace.Protocol>`
            The input protocol.

        explicit_dummies : bool
            Whether to keep the dummy atoms explicit at the endstates or remove them.
            This option is only used for AMBER.
        """
        self.system = system
        self.protocol = protocol
        self.explicit_dummies = explicit_dummies

    @property
    def _has_box(self):
        """Return whether the current system has a box."""
        if "space" in self.system._sire_object.propertyKeys():
            has_box = True
        else:
            _warnings.warn("No simulation box found. Assuming gas phase simulation.")
            has_box = False
        return has_box

    @property
    def _has_water(self):
        """Return whether the current system has any water molecules."""
        return self.system.nWaterMolecules() > 0

    @property
    def _report_interval(self):
        """Return the report interval based on the protocol value."""
        if isinstance(self.protocol, _Protocol.Minimisation):
            report_interval = 100
        else:
            report_interval = self.protocol.getReportInterval()
            if self._steps == 0:
                # Deal with the case where we just want single point energy.
                report_interval = 1
            elif report_interval > self._steps:
                report_interval = self._steps
        return report_interval

    @property
    def _restart(self):
        """Return whether this is a restart simulation."""
        try:
            return self.protocol.isRestart()
        except:
            pass
        return False

    @property
    def _restart_interval(self):
        """Return the restart interval based on the protocol value."""
        if isinstance(self.protocol, _Protocol.Minimisation):
            restart_interval = None
        else:
            restart_interval = self.protocol.getRestartInterval()
            if restart_interval > self._steps:
                restart_interval = self._steps
        return restart_interval

    @property
    def _steps(self):
        # Return the number of steps based on the protocol value.
        if isinstance(self.protocol, _Protocol.Minimisation):
            steps = self.protocol.getSteps()
        else:
            steps = _math.ceil(self.protocol.getRunTime() / self.protocol.getTimeStep())
        return steps

    def _generate_amber_fep_masks(self, timestep):
        """Internal helper function which generates timasks and scmasks based on the system.

        Parameters
        ----------

        timestep : [float]
            The timestep in ps for the FEP perturbation. Generates a different mask based on this.

        Returns
        -------

        option_dict : dict
            A dictionary of AMBER-compatible options.
        """
        # Get the merged to squashed atom mapping of the whole system for both endpoints.
        kwargs = dict(environment=False, explicit_dummies=self.explicit_dummies)
        mcs_mapping0 = _squashed_atom_mapping(
            self.system, is_lambda1=False, common=True, dummies=False, **kwargs
        )
        mcs_mapping1 = _squashed_atom_mapping(
            self.system, is_lambda1=True, common=True, dummies=False, **kwargs
        )
        dummy_mapping0 = _squashed_atom_mapping(
            self.system, is_lambda1=False, common=False, dummies=True, **kwargs
        )
        dummy_mapping1 = _squashed_atom_mapping(
            self.system, is_lambda1=True, common=False, dummies=True, **kwargs
        )

        # Generate the TI and dummy masks.
        mcs0_indices, mcs1_indices, dummy0_indices, dummy1_indices = [], [], [], []
        for i in range(self.system.nAtoms()):
            if i in dummy_mapping0:
                dummy0_indices.append(dummy_mapping0[i])
            if i in dummy_mapping1:
                dummy1_indices.append(dummy_mapping1[i])
            if i in mcs_mapping0:
                mcs0_indices.append(mcs_mapping0[i])
            if i in mcs_mapping1:
                mcs1_indices.append(mcs_mapping1[i])
        ti0_indices = mcs0_indices + dummy0_indices
        ti1_indices = mcs1_indices + dummy1_indices

<<<<<<< HEAD
        # Define whether HMR is used based on the timestep.
        # When HMR is used, there can be no SHAKE.
        if timestep >= 0.004:
=======
        # AMBER doesn't seem to work well with the same atom being defined as a scmask in both endstates
        common_dummies = set(dummy0_indices) & set(dummy1_indices)
        dummy0_indices = sorted(set(dummy0_indices) - common_dummies)
        dummy1_indices = sorted(set(dummy1_indices) - common_dummies)

        # SHAKE should be used for timestep > 1 fs.
        if timestep >= 0.002:
>>>>>>> 5531d5d3
            no_shake_mask = ""
        else:
            no_shake_mask = _amber_mask_from_indices(ti0_indices + ti1_indices)

        # Create an option dict with amber masks generated from the above indices.
        option_dict = {
            "timask1": f'"{_amber_mask_from_indices(ti0_indices)}"',
            "timask2": f'"{_amber_mask_from_indices(ti1_indices)}"',
            "scmask1": f'"{_amber_mask_from_indices(dummy0_indices)}"',
            "scmask2": f'"{_amber_mask_from_indices(dummy1_indices)}"',
            "noshakemask": f'"{no_shake_mask}"',
        }

        return option_dict

    def generateAmberConfig(self, extra_options=None, extra_lines=None):
        """
        Outputs the current protocol in a format compatible with AMBER.

        Parameters
        ----------

        extra_options : dict
            A dictionary containing extra options. Overrides the ones generated from the protocol.

        extra_lines : list
            A list of extra lines to be put at the end of the script.

        Returns
        -------

        config : list
            The generated config list in an AMBER format.
        """

        extra_options = extra_options if extra_options is not None else {}
        extra_lines = extra_lines if extra_lines is not None else []

        protocol_lines = []

        # Define some miscellaneous defaults.
        protocol_dict = {
            "ntpr": 200,  # Interval between reporting energies.
            "ntwr": self._restart_interval,  # Interval between saving restart files.
            "ntwx": self._restart_interval,  # Trajectory sampling frequency.
            "ntxo": 2,  # Output coordinates as NetCDF.
            "irest": int(self._restart),  # Whether to restart.
        }

        # Input.
        if self._restart:
            protocol_dict["ntx"] = 5  # Read coordinates and velocities.
        else:
            protocol_dict["ntx"] = 1  # Only read coordinates from file.

        # Minimisation.
        if isinstance(self.protocol, _Protocol.Minimisation):
            # Work out the number of steepest descent cycles.
            # This is 1000 or 10% of the number of steps, whichever is larger.
            if self._steps <= 1000:
                num_steep = self._steps
            else:
                num_steep = _math.ceil(self._steps / 10)
                if num_steep < 1000:
                    num_steep = 1000

            protocol_dict["imin"] = 1  # Minimisation simulation.
            protocol_dict["ntmin"] = 2  # Set the minimisation method to XMIN
            protocol_dict["maxcyc"] = self._steps  # Set the number of steps.
            protocol_dict[
                "ncyc"
            ] = num_steep  # Set the number of steepest descent steps.
            # FIX need to remove and fix this, only for initial testing
            timestep = 0.004
        else:
            # Define the timestep
            timestep = (
                self.protocol.getTimeStep().picoseconds().value()
            )  # Get the time step in ps
            protocol_dict["dt"] = f"{timestep:.3f}"  # Time step.
            protocol_dict["nstlim"] = self._steps  # Number of integration steps.

        # Constraints.
        if not isinstance(self.protocol, _Protocol.Minimisation):
            protocol_dict["ntc"] = 2  # Enable SHAKE.
            protocol_dict["ntf"] = 2  # Don't calculate forces for constrained bonds.

        # PBC.
        if self._has_box:
            protocol_dict["cut"] = "8.0"  # Non-bonded cut-off.
            protocol_dict["iwrap"] = 1  # Wrap the coordinates.
        else:
            protocol_dict["ntb"] = 0  # No periodic box.
            protocol_dict["cut"] = "999."  # Non-bonded cut-off.

        # Restraints.
        if isinstance(self.protocol, _Protocol._PositionRestraintMixin):
            # Restrain the backbone.
            restraint = self.protocol.getRestraint()

            if restraint is not None:
                # Get the indices of the atoms that are restrained.
                if type(restraint) is str:
                    atom_idxs = self.system.getRestraintAtoms(restraint)
                else:
                    atom_idxs = restraint

                # Convert to a squashed representation, if needed
                if isinstance(self.protocol, _Protocol._FreeEnergyMixin):
                    atom_mapping0 = _squashed_atom_mapping(
                        self.system, is_lambda1=False
                    )
                    atom_mapping1 = _squashed_atom_mapping(self.system, is_lambda1=True)
                    atom_idxs = sorted(
                        {atom_mapping0[x] for x in atom_idxs if x in atom_mapping0}
                        | {atom_mapping1[x] for x in atom_idxs if x in atom_mapping1}
                    )

                # Don't add restraints if there are no atoms to restrain.
                if len(atom_idxs) > 0:
                    # Generate the restraint mask based on atom indices.
                    restraint_mask = _amber_mask_from_indices(atom_idxs)

                    # The restraintmask cannot be more than 256 characters.
                    if len(restraint_mask) > 256:
                        # AMBER has a limit on the length of the restraintmask
                        # so it's easy to overflow if we are matching by index
                        # on a large protein. As such, handle "backbone" and
                        # "heavy" restraints using a non-interoperable name mask.
                        if type(restraint) is str:
                            if restraint == "backbone":
                                restraint_mask = "@CA,C,O,N"
                            elif restraint == "heavy":
                                restraint_mask = "!:WAT & !@H"
                            elif restraint == "all":
                                restraint_mask = "!:WAT"

                        # We can't do anything about a custom restraint, since we don't
                        # know anything about the atoms.
                        else:
                            raise ValueError(
                                "AMBER atom 'restraintmask' exceeds 256 character limit!"
                            )

                    protocol_dict["ntr"] = 1
                    force_constant = self.protocol.getForceConstant()._sire_unit
                    force_constant = force_constant.to(
                        _SireUnits.kcal_per_mol / _SireUnits.angstrom2
                    )
                    protocol_dict["restraint_wt"] = force_constant
                    protocol_dict["restraintmask"] = f'"{restraint_mask}"'

        # Pressure control.
        if not isinstance(self.protocol, _Protocol.Minimisation):
            if self.protocol.getPressure() is not None:
                # Don't use barostat for vacuum simulations.
                if self._has_box and self._has_water:
                    protocol_dict["ntp"] = 1  # Isotropic pressure scaling.
                    protocol_dict[
                        "pres0"
                    ] = f"{self.protocol.getPressure().bar().value():.5f}"  # Pressure in bar.
                    if isinstance(self.protocol, _Protocol.Equilibration):
                        protocol_dict["barostat"] = 1  # Berendsen barostat.
                    else:
                        protocol_dict["barostat"] = 2  # Monte Carlo barostat.
                else:
                    _warnings.warn(
                        "Cannot use a barostat for a vacuum or non-periodic simulation"
                    )
            else:
                protocol_dict["ntb"] = 1  # constant volume.

        # Temperature control.
        if not isinstance(self.protocol, _Protocol.Minimisation):
            protocol_dict["ntt"] = 3  # Langevin dynamics.
            protocol_dict["gamma_ln"] = "{:.5f}".format(
                1 / self.protocol.getTauT().picoseconds().value()
            )  # Collision frequency (ps^-1).
            if isinstance(self.protocol, _Protocol.Equilibration):
                temp0 = self.protocol.getStartTemperature().kelvin().value()
                temp1 = self.protocol.getEndTemperature().kelvin().value()
                if not self.protocol.isConstantTemp():
                    protocol_dict["tempi"] = f"{temp0:.2f}"  # Initial temperature.
                    protocol_dict["temp0"] = f"{temp1:.2f}"  # Final temperature.
                    protocol_dict["nmropt"] = 1
                    protocol_lines += [
                        f"&wt TYPE='TEMP0', istep1=0, istep2={self._steps}, value1={temp0:.2f}, value2={temp1:.2f} /"
                    ]
                else:
                    if not self._restart:
                        protocol_dict["tempi"] = f"{temp0:.2f}"  # Initial temperature.
                    protocol_dict["temp0"] = f"{temp0:.2f}"  # Constant temperature.
            else:
                temp = self.protocol.getTemperature().kelvin().value()
                if not self._restart:
                    protocol_dict["tempi"] = f"{temp:.2f}"  # Initial temperature.
                protocol_dict["temp0"] = f"{temp:.2f}"  # Final temperature.

        # Free energies.
        if isinstance(self.protocol, _Protocol._FreeEnergyMixin):
            protocol_dict["icfe"] = 1  # Free energy mode.
            protocol_dict["ifsc"] = 1  # Use softcore potentials.
            protocol_dict["ntf"] = 1  # Remove SHAKE constraints.
            lambda_values = self.protocol.getLambdaValues(type="dataframe")
            protocol = [f"{lam:.5f}" for lam in lambda_values["fep"]]
            protocol_dict["mbar_states"] = len(protocol)  # Number of lambda values.
            protocol_dict["mbar_lambda"] = ", ".join(protocol)  # Lambda values.
            Lambda = self.protocol.getLambda(type="series")
            protocol_dict["clambda"] = "{:.5f}".format(
                Lambda["fep"]
            )  # Current lambda value.

            if isinstance(self.protocol, _Protocol.Production):
                protocol_dict["ifmbar"] = 1  # Calculate MBAR energies.
                protocol_dict["logdvdl"] = 1  # Output dVdl
            protocol_dict = {
                **protocol_dict,
                **self._generate_amber_fep_masks(timestep),
            }  # Atom masks.

        # Put everything together in a line-by-line format.
        total_dict = {**protocol_dict, **extra_options}
        dict_lines = [self.protocol.__class__.__name__, "&cntrl"]
        dict_lines += [
            f"   {k}={v}," for k, v in total_dict.items() if v is not None
        ] + ["/"]
        total_lines = protocol_lines + extra_lines
        if total_lines:
            total_lines += ["&wt TYPE='END' /"]
        total_lines = dict_lines + total_lines

        return total_lines

    def generateGromacsConfig(self, extra_options=None, extra_lines=None):
        """
        Outputs the current protocol in a format compatible with GROMACS.

        Parameters
        ----------

        extra_options : dict
            A dictionary containing extra options. Overrides the ones generated from the protocol.

        extra_lines : list
            A list of extra lines to be put at the end of the script.

        Returns
        -------

        config : list
            The generated config list in a GROMACS format.
        """

        extra_options = extra_options if extra_options is not None else {}
        extra_lines = extra_lines if extra_lines is not None else []

        # Define some miscellaneous defaults.
        protocol_dict = {
            "nstlog": self._report_interval,  # Interval between writing to the log file.
            "nstenergy": self._report_interval,  # Interval between writing to the energy file.
            "nstxout-compressed": self._restart_interval,  # Interval between writing to the trajectory file.
        }

        # Minimisation.
        if isinstance(self.protocol, _Protocol.Minimisation):
            protocol_dict["integrator"] = "steep"  # Minimisation simulation.
        else:
            timestep = (
                self.protocol.getTimeStep().picoseconds().value()
            )  # Define the timestep in picoseconds
            protocol_dict["dt"] = f"{timestep:.3f}"  # Integration time step.
        protocol_dict["nsteps"] = self._steps  # Number of integration steps.

        # Constraints.
        if not isinstance(self.protocol, _Protocol.Minimisation):
            protocol_dict["constraints"] = "h-bonds"  # Rigid bonded hydrogens.
            protocol_dict["constraint-algorithm"] = "LINCS"  # Linear constraint solver.

        # PBC.
        protocol_dict["pbc"] = "xyz"  # Simulate a fully periodic box.
        protocol_dict["cutoff-scheme"] = "Verlet"  # Use Verlet pair lists.
        if self._has_box and self._has_water:
            protocol_dict["ns-type"] = "grid"  # Use a grid to search for neighbours.
            protocol_dict[
                "nstlist"
            ] = "20"  # Rebuild neighbour list every 20 steps. Recommended in the manual for parallel simulations and/or non-bonded force calculation on the GPU.
            protocol_dict["rlist"] = "0.8"  # Set short-range cutoff.
            protocol_dict["rvdw"] = "0.8"  # Set van der Waals cutoff.
            protocol_dict["rcoulomb"] = "0.8"  # Set Coulomb cutoff.
            protocol_dict["coulombtype"] = "PME"  # Fast smooth Particle-Mesh Ewald.
            protocol_dict[
                "DispCorr"
            ] = "EnerPres"  # Dispersion corrections for energy and pressure.
        else:
            # Perform vacuum simulations by implementing pseudo-PBC conditions,
            # i.e. run calculation in a near-infinite box (333.3 nm).
            # c.f.: https://pubmed.ncbi.nlm.nih.gov/29678588
            protocol_dict[
                "nstlist"
            ] = "1"  # Single neighbour list (all particles interact).
            protocol_dict["rlist"] = "333.3"  # "Infinite" short-range cutoff.
            protocol_dict["rvdw"] = "333.3"  # "Infinite" van der Waals cutoff.
            protocol_dict["rcoulomb"] = "333.3"  # "Infinite" Coulomb cutoff.
            protocol_dict["coulombtype"] = "Cut-off"  # Plain cut-off.
        protocol_dict["vdwtype"] = "Cut-off"  # Twin-range van der Waals cut-off.

        # Pressure control.
        if not isinstance(self.protocol, _Protocol.Minimisation):
            if self.protocol.getPressure() is not None:
                # Don't use barostat for vacuum simulations.
                if self._has_box and self._has_water:
                    protocol_dict["pcoupl"] = "c-rescale"  # Barostat type.
                    # Do the MC move every 100 steps to be the same as AMBER.
                    protocol_dict["nstpcouple"] = 100
                    # 4ps time constant for pressure coupling.
                    # As the tau-p has to be 10 times larger than nstpcouple * dt (4 fs)
                    protocol_dict["tau-p"] = 4
                    protocol_dict[
                        "ref-p"
                    ] = f"{self.protocol.getPressure().bar().value():.5f}"  # Pressure in bar.
                    protocol_dict[
                        "compressibility"
                    ] = "4.5e-5"  # Compressibility of water.
                else:
                    _warnings.warn(
                        "Cannot use a barostat for a vacuum or non-periodic simulation"
                    )

        # Temperature control.
        if not isinstance(self.protocol, _Protocol.Minimisation):
            protocol_dict["integrator"] = "md"  # leap-frog dynamics.
            protocol_dict["tcoupl"] = "v-rescale"
            protocol_dict[
                "tc-grps"
            ] = "system"  # A single temperature group for the entire system.
            protocol_dict["tau-t"] = "{:.5f}".format(
                self.protocol.getTauT().picoseconds().value()
            )  # Collision frequency (ps).

            if isinstance(self.protocol, _Protocol.Equilibration):
                if self.protocol.isConstantTemp():
                    temp = "%.2f" % self.protocol.getStartTemperature().kelvin().value()
                else:
                    # still need a reference temperature for each group, even when heating/cooling
                    temp = "%.2f" % self.protocol.getEndTemperature().kelvin().value()
                    # Work out the final time of the simulation.
                    timestep = self.protocol.getTimeStep().picoseconds().value()
                    end_time = _math.floor(timestep * self._steps)

                    protocol_dict[
                        "annealing"
                    ] = "single"  # Single sequence of annealing points.
                    protocol_dict[
                        "annealing-npoints"
                    ] = 2  # Two annealing points for "system" temperature group.

                    # Linearly change temperature between start and end times.
                    protocol_dict["annealing-time"] = "0 %d" % end_time
                    protocol_dict["annealing-temp"] = "%.2f %.2f" % (
                        self.protocol.getStartTemperature().kelvin().value(),
                        self.protocol.getEndTemperature().kelvin().value(),
                    )
            else:
                temp = "%.2f" % self.protocol.getTemperature().kelvin().value()
            protocol_dict["ref-t"] = temp

            # Regenerate the velocity if this is not a restart
            if not self.protocol.isRestart():
                protocol_dict["gen-vel"] = "yes"
                protocol_dict["gen-temp"] = temp

        # Free energies.
        if isinstance(self.protocol, _Protocol._FreeEnergyMixin):
            protocol_dict["free-energy"] = "yes"  # Free energy mode.
            nDecoupledMolecules = self.system.nDecoupledMolecules()
            if nDecoupledMolecules == 1:
                [
                    mol,
                ] = self.system.getDecoupledMolecules()
                decouple_dict = mol._sire_object.property("decouple")
                protocol_dict["couple-moltype"] = mol._sire_object.name().value()

                def tranform(charge, LJ):
                    if charge and LJ:
                        return "vdw-q"
                    elif charge and not LJ:
                        return "q"
                    elif not charge and LJ:
                        return "vdw"
                    else:
                        return "none"

                protocol_dict["couple-lambda0"] = tranform(
                    decouple_dict["charge"][0], decouple_dict["LJ"][0]
                )
                protocol_dict["couple-lambda1"] = tranform(
                    decouple_dict["charge"][1], decouple_dict["LJ"][1]
                )
                # Add the soft-core parameters for the ABFE
                protocol_dict["sc-alpha"] = 0.5
                protocol_dict["sc-power"] = 1
                protocol_dict["sc-sigma"] = 0.3
                if decouple_dict["intramol"].value():
                    # The intramol is being coupled to the lambda change and thus being annihilated.
                    protocol_dict["couple-intramol"] = "yes"
                else:
                    protocol_dict["couple-intramol"] = "no"
            elif nDecoupledMolecules > 1:
                raise ValueError(
                    "Gromacs cannot handle more than one decoupled molecule."
                )
            protocol_dict["calc-lambda-neighbors"] = -1  # Calculate MBAR energies.
            LambdaValues = self.protocol.getLambdaValues(type="dataframe")
            for name in [
                "fep",
                "bonded",
                "coul",
                "vdw",
                "restraint",
                "mass",
                "temperature",
            ]:
                if name in LambdaValues:
                    protocol_dict[
                        "{:<20}".format("{}-lambdas".format(name))
                    ] = " ".join(
                        list(map("{:.5f}".format, LambdaValues[name].to_list()))
                    )
            protocol_dict[
                "init-lambda-state"
            ] = self.protocol.getLambdaIndex()  # Current lambda value.
            protocol_dict[
                "nstcalcenergy"
            ] = self._report_interval  # Calculate energies every report_interval steps.
            protocol_dict[
                "nstdhdl"
            ] = self._report_interval  # Write gradients every report_interval steps.

        # Put everything together in a line-by-line format.
        total_dict = {**protocol_dict, **extra_options}
        total_lines = [
            f"{k} = {v}" for k, v in total_dict.items() if v is not None
        ] + extra_lines

        return total_lines

    def generateSomdConfig(self, extra_options=None, extra_lines=None):
        """
        Outputs the current protocol in a format compatible with SOMD.

        Parameters
        ----------

        extra_options : dict
            A dictionary containing extra options. Overrides the ones generated from the protocol.

        extra_lines : list
            A list of extra lines to be put at the end of the script.

        Returns
        -------

        config : list
            The generated config list in a SOMD format.
        """

        extra_options = extra_options if extra_options is not None else {}
        extra_lines = extra_lines if extra_lines is not None else []

        # Define some miscellaneous defaults.
        protocol_dict = {"save coordinates": True}  # Save molecular coordinates.

        # Minimisation.
        if isinstance(self.protocol, _Protocol.Minimisation):
            protocol_dict["minimise"] = True  # Minimisation simulation.
            protocol_dict[
                "minimise maximum iterations"
            ] = self._steps  # Maximum number of steps.
            protocol_dict["minimise tolerance"] = 1  # Convergence tolerance.
            protocol_dict["ncycles"] = 1  # Perform a single SOMD cycle.
            protocol_dict["nmoves"] = 1  # Perform a single MD move.
        else:
            # Get the report and restart intervals.
            report_interval = self._report_interval
            restart_interval = self._restart_interval

            # The restart and report intervals must be a multiple of the energy frequency,
            # which is 200 steps.
            if isinstance(self.protocol, _Protocol._FreeEnergyMixin):
                report_interval = int(200 * _math.ceil(report_interval / 200))
                restart_interval = int(200 * _math.ceil(restart_interval / 200))

            # The number of moves per cycle.
            nmoves = report_interval

            # The number of cycles, so that nmoves * ncycles is equal to self._steps.
            ncycles = max(1, self._steps // nmoves)

            # How many cycles need to pass before we write a trajectory frame.
            cycles_per_frame = max(1, restart_interval // nmoves)

            # How many time steps need to pass before we write a trajectory frame.
            buffer_freq = int(nmoves * ((restart_interval / nmoves) % 1))

            protocol_dict["ncycles"] = ncycles  # The number of SOMD cycles.
            protocol_dict["nmoves"] = nmoves  # The number of moves per cycle.
            protocol_dict[
                "ncycles_per_snap"
            ] = cycles_per_frame  # Cycles per trajectory write.
            protocol_dict[
                "buffered coordinates frequency"
            ] = buffer_freq  # Buffering frequency.
            timestep = self.protocol.getTimeStep().femtoseconds().value()
            protocol_dict["timestep"] = (
                "%.2f femtosecond" % timestep
            )  # Integration time step.

            # Use the Langevin Middle integrator if it is a 4 fs timestep
            if timestep >= 4.00:
                protocol_dict[
                    "integrator_type"
                ] = "langevinmiddle"  # Langevin middle integrator
            else:
                pass

        # PBC.
        if self._has_water:
            protocol_dict["reaction field dielectric"] = "78.3"  # Solvated box.
        if not self._has_box or not self._has_water:
            protocol_dict["cutoff type"] = "cutoffnonperiodic"  # No periodic box.
        else:
            protocol_dict["cutoff type"] = "cutoffperiodic"  # Periodic box.
        protocol_dict["cutoff distance"] = "10 angstrom"  # Non-bonded cut-off.

        # Restraints.
        if (
            isinstance(self.protocol, _Protocol._PositionRestraintMixin)
            and self.protocol.getRestraint() is not None
        ):
            raise _IncompatibleError("We currently don't support restraints with SOMD.")

        # Pressure control.
        protocol_dict["barostat"] = False  # Disable barostat (constant volume).
        if not isinstance(self.protocol, _Protocol.Minimisation):
            if self.protocol.getPressure() is not None:
                # Don't use barostat for vacuum simulations.
                if self._has_box and self._has_water:
                    protocol_dict["barostat"] = True  # Enable barostat.
                    pressure = self.protocol.getPressure().atm().value()
                    protocol_dict["pressure"] = (
                        "%.5f atm" % pressure
                    )  # Presure in atmosphere.
                else:
                    _warnings.warn(
                        "Cannot use a barostat for a vacuum or non-periodic simulation"
                    )

        # Temperature control.
        if not isinstance(self.protocol, _Protocol.Minimisation):
            if (
                isinstance(self.protocol, _Protocol.Equilibration)
                and not self.protocol.isConstantTemp()
            ):
                raise _IncompatibleError(
                    "SOMD only supports constant temperature equilibration."
                )

            protocol_dict["thermostat"] = "True"  # Turn on the thermostat.
            if not isinstance(self.protocol, _Protocol.Equilibration):
                protocol_dict["temperature"] = (
                    "%.2f kelvin" % self.protocol.getTemperature().kelvin().value()
                )
            else:
                protocol_dict["temperature"] = (
                    "%.2f kelvin" % self.protocol.getStartTemperature().kelvin().value()
                )

        # Free energies.
        if isinstance(self.protocol, _Protocol._FreeEnergyMixin):
            if not isinstance(self.protocol, _Protocol.Minimisation):
                protocol_dict[
                    "constraint"
                ] = "hbonds-notperturbed"  # Handle hydrogen perturbations.
                protocol_dict[
                    "energy frequency"
                ] = 200  # Write gradients every 200 steps.

            protocol = [str(x) for x in self.protocol.getLambdaValues()]
            protocol_dict["lambda array"] = ", ".join(protocol)
            protocol_dict[
                "lambda_val"
            ] = self.protocol.getLambda()  # Current lambda value.
            res_num = (
                self.system.search("perturbable")
                .residues()[0]
                ._sire_object.number()
                .value()
            )
            protocol_dict[
                "perturbed residue number"
            ] = res_num  # Perturbed residue number.

        # Put everything together in a line-by-line format.
        total_dict = {**protocol_dict, **extra_options}
        total_lines = [
            f"{k} = {v}" for k, v in total_dict.items() if v is not None
        ] + extra_lines

        return total_lines<|MERGE_RESOLUTION|>--- conflicted
+++ resolved
@@ -135,19 +135,8 @@
         ti0_indices = mcs0_indices + dummy0_indices
         ti1_indices = mcs1_indices + dummy1_indices
 
-<<<<<<< HEAD
-        # Define whether HMR is used based on the timestep.
-        # When HMR is used, there can be no SHAKE.
-        if timestep >= 0.004:
-=======
-        # AMBER doesn't seem to work well with the same atom being defined as a scmask in both endstates
-        common_dummies = set(dummy0_indices) & set(dummy1_indices)
-        dummy0_indices = sorted(set(dummy0_indices) - common_dummies)
-        dummy1_indices = sorted(set(dummy1_indices) - common_dummies)
-
         # SHAKE should be used for timestep > 1 fs.
         if timestep >= 0.002:
->>>>>>> 5531d5d3
             no_shake_mask = ""
         else:
             no_shake_mask = _amber_mask_from_indices(ti0_indices + ti1_indices)
