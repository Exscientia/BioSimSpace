--- conflicted
+++ resolved
@@ -55,15 +55,11 @@
     from alchemlyb.preprocessing.subsampling import (
         statistical_inefficiency as _statistical_inefficiency,
     )
-<<<<<<< HEAD
-    from alchemlyb.estimators import MBAR as _AutoMBAR
-=======
 
     try:
         from alchemlyb.estimators import AutoMBAR as _AutoMBAR
     except ImportError:
         from alchemlyb.estimators import MBAR as _AutoMBAR
->>>>>>> 3f1b8c1b
     from alchemlyb.estimators import TI as _TI
     from alchemlyb.postprocessors.units import to_kcalmol as _to_kcalmol
 
