--- conflicted
+++ resolved
@@ -2013,16 +2013,8 @@
                 if len(available_ligand_atoms) == 0:
                     return filtered_pairs
 
-<<<<<<< HEAD
-            # If not all ligand atoms have been used in a restraint, raise an error.
-            raise _AnalysisError(
-                "Not all ligand atoms have been used in a restraint. Try increasing the number of "
-                "candidate pairs."
-            )
-=======
             # If not all ligand atoms have been used in a restraint, return nothing.
             return None
->>>>>>> 16d00d08
 
         def _plotDistanceRestraints(distance_dict):
             """
@@ -2058,13 +2050,10 @@
                 axs[i].set_ylabel("Probability")
                 if i == n_pairs - 1:  # Only add legend to last plot
                     axs[i].legend()
-<<<<<<< HEAD
-=======
                 # Hide unused axes
                 if i >= n_pairs:
                     axs[i].axis("off")
 
->>>>>>> 16d00d08
             fig.tight_layout()
             fig.savefig(
                 f"{work_dir}/distance_restraints_hist.png",
@@ -2175,19 +2164,6 @@
         selected_ligand_atoms = u.select_atoms(ligand_selection_str).select_atoms(
             "not name H*"
         )
-<<<<<<< HEAD
-        n_lig_heavy_atoms = len(selected_ligand_atoms)
-        pairs_ordered_clustered = _clusterPairsByDirection(
-            u, pairs_ordered_sd, n_clusters=n_lig_heavy_atoms
-        )
-
-        # Check each pair in order of reverse variance. If the ligand heavy atom has not
-        # already been used in a restraint and no other restraints from the given cluster
-        # have been selected, accept the restraint.
-        pairs_ordered_clustered_filtered = _filterPairsByCluster(
-            pairs_ordered_clustered, selected_ligand_atoms
-        )
-=======
         # Choose initial number of clusters to to the number of selected heavy atoms in the ligand.
         n_clusters_initial = len(selected_ligand_atoms)
         n_clusters_max = 3 * n_clusters_initial
@@ -2218,7 +2194,6 @@
                     "Could not find suitable multiple distance restraints. "
                     "Please try increasing the number of candidate pairs."
                 )
->>>>>>> 16d00d08
 
         # Get restraint parameters for each pair by selecting the flat-bottomed region
         # to encompass 95 % of sampled configurations. This also plots the data.
