--- conflicted
+++ resolved
@@ -63,21 +63,16 @@
     command = "%s/conda install -y -q mdanalysis" % bin_dir
     subprocess.run(command, shell=True, stdout=subprocess.PIPE)
 
-<<<<<<< HEAD
+    print("Installing package: ambertools")
+    command = "%s/conda install -y -q -c ambermd ambertools" % bin_dir
+    subprocess.run(command, shell=True, stdout=subprocess.PIPE)
+
     print("Installing package: gromacs")
     command = "%s/conda install -y -q -c bioconda gromacs" % bin_dir
     subprocess.run(command, shell=True, stdout=subprocess.PIPE)
 
     print("Installing package: icu")
     command = "%s/conda install -y -q icu" % bin_dir
-    subprocess.run(command, shell=True, stdout=subprocess.PIPE)
-
-    print("Upgrading package: scipy")
-    command = "%s/conda upgrade -y -q scipy" % bin_dir
-=======
-    print("Installing package: ambertools")
-    command = "%s/conda install -y -q -c ambermd ambertools" % bin_dir
->>>>>>> a79b73a3
     subprocess.run(command, shell=True, stdout=subprocess.PIPE)
 
     print("Upgrading pip")
